
#include "hpi_internal.h"
#include "hpimsginit.h"

#include "hpidebug.h"

struct hpi_handle {
	unsigned int obj_index:12;
	unsigned int obj_type:4;
	unsigned int adapter_index:14;
	unsigned int spare:1;
	unsigned int read_only:1;
};

union handle_word {
	struct hpi_handle h;
	u32 w;
};

u32 hpi_indexes_to_handle(const char c_object, const u16 adapter_index,
	const u16 object_index)
{
	union handle_word handle;

	handle.h.adapter_index = adapter_index;
	handle.h.spare = 0;
	handle.h.read_only = 0;
	handle.h.obj_type = c_object;
	handle.h.obj_index = object_index;
	return handle.w;
}

static u16 hpi_handle_indexes(const u32 h, u16 *p1, u16 *p2)
{
	union handle_word uhandle;
	if (!h)
		return HPI_ERROR_INVALID_HANDLE;

	uhandle.w = h;

	*p1 = (u16)uhandle.h.adapter_index;
	if (p2)
		*p2 = (u16)uhandle.h.obj_index;

	return 0;
}

void hpi_handle_to_indexes(const u32 handle, u16 *pw_adapter_index,
	u16 *pw_object_index)
{
	hpi_handle_indexes(handle, pw_adapter_index, pw_object_index);
}

char hpi_handle_object(const u32 handle)
{
	union handle_word uhandle;
	uhandle.w = handle;
	return (char)uhandle.h.obj_type;
}

void hpi_format_to_msg(struct hpi_msg_format *pMF,
	const struct hpi_format *pF)
{
	pMF->sample_rate = pF->sample_rate;
	pMF->bit_rate = pF->bit_rate;
	pMF->attributes = pF->attributes;
	pMF->channels = pF->channels;
	pMF->format = pF->format;
}

static void hpi_msg_to_format(struct hpi_format *pF,
	struct hpi_msg_format *pMF)
{
	pF->sample_rate = pMF->sample_rate;
	pF->bit_rate = pMF->bit_rate;
	pF->attributes = pMF->attributes;
	pF->channels = pMF->channels;
	pF->format = pMF->format;
	pF->mode_legacy = 0;
	pF->unused = 0;
}

void hpi_stream_response_to_legacy(struct hpi_stream_res *pSR)
{
	pSR->u.legacy_stream_info.auxiliary_data_available =
		pSR->u.stream_info.auxiliary_data_available;
	pSR->u.legacy_stream_info.state = pSR->u.stream_info.state;
}

static inline void hpi_send_recvV1(struct hpi_message_header *m,
	struct hpi_response_header *r)
{
	hpi_send_recv((struct hpi_message *)m, (struct hpi_response *)r);
}

u16 hpi_subsys_get_version_ex(u32 *pversion_ex)
{
	struct hpi_message hm;
	struct hpi_response hr;

	hpi_init_message_response(&hm, &hr, HPI_OBJ_SUBSYSTEM,
		HPI_SUBSYS_GET_VERSION);
	hpi_send_recv(&hm, &hr);
	*pversion_ex = hr.u.s.data;
	return hr.error;
}

<<<<<<< HEAD
u16 hpi_subsys_create_adapter(const struct hpi_resource *p_resource,
	u16 *pw_adapter_index)
{
	struct hpi_message hm;
	struct hpi_response hr;

	hpi_init_message_response(&hm, &hr, HPI_OBJ_SUBSYSTEM,
		HPI_SUBSYS_CREATE_ADAPTER);
	hm.u.s.resource = *p_resource;

	hpi_send_recv(&hm, &hr);

	*pw_adapter_index = hr.u.s.adapter_index;
	return hr.error;
}

u16 hpi_subsys_delete_adapter(u16 adapter_index)
{
	struct hpi_message hm;
	struct hpi_response hr;
	hpi_init_message_response(&hm, &hr, HPI_OBJ_SUBSYSTEM,
		HPI_SUBSYS_DELETE_ADAPTER);
	hm.obj_index = adapter_index;
	hpi_send_recv(&hm, &hr);
	return hr.error;
}

=======
>>>>>>> d762f438
u16 hpi_subsys_get_num_adapters(int *pn_num_adapters)
{
	struct hpi_message hm;
	struct hpi_response hr;
	hpi_init_message_response(&hm, &hr, HPI_OBJ_SUBSYSTEM,
		HPI_SUBSYS_GET_NUM_ADAPTERS);
	hpi_send_recv(&hm, &hr);
	*pn_num_adapters = (int)hr.u.s.num_adapters;
	return hr.error;
}

u16 hpi_subsys_get_adapter(int iterator, u32 *padapter_index,
	u16 *pw_adapter_type)
{
	struct hpi_message hm;
	struct hpi_response hr;
	hpi_init_message_response(&hm, &hr, HPI_OBJ_SUBSYSTEM,
		HPI_SUBSYS_GET_ADAPTER);
	hm.obj_index = (u16)iterator;
	hpi_send_recv(&hm, &hr);
	*padapter_index = (int)hr.u.s.adapter_index;
	*pw_adapter_type = hr.u.s.adapter_type;

	return hr.error;
}

u16 hpi_adapter_open(u16 adapter_index)
{
	struct hpi_message hm;
	struct hpi_response hr;
	hpi_init_message_response(&hm, &hr, HPI_OBJ_ADAPTER,
		HPI_ADAPTER_OPEN);
	hm.adapter_index = adapter_index;

	hpi_send_recv(&hm, &hr);

	return hr.error;

}

u16 hpi_adapter_close(u16 adapter_index)
{
	struct hpi_message hm;
	struct hpi_response hr;
	hpi_init_message_response(&hm, &hr, HPI_OBJ_ADAPTER,
		HPI_ADAPTER_CLOSE);
	hm.adapter_index = adapter_index;

	hpi_send_recv(&hm, &hr);

	return hr.error;
}

u16 hpi_adapter_set_mode(u16 adapter_index, u32 adapter_mode)
{
	return hpi_adapter_set_mode_ex(adapter_index, adapter_mode,
		HPI_ADAPTER_MODE_SET);
}

u16 hpi_adapter_set_mode_ex(u16 adapter_index, u32 adapter_mode,
	u16 query_or_set)
{
	struct hpi_message hm;
	struct hpi_response hr;

	hpi_init_message_response(&hm, &hr, HPI_OBJ_ADAPTER,
		HPI_ADAPTER_SET_MODE);
	hm.adapter_index = adapter_index;
	hm.u.ax.mode.adapter_mode = adapter_mode;
	hm.u.ax.mode.query_or_set = query_or_set;
	hpi_send_recv(&hm, &hr);
	return hr.error;
}

u16 hpi_adapter_get_mode(u16 adapter_index, u32 *padapter_mode)
{
	struct hpi_message hm;
	struct hpi_response hr;
	hpi_init_message_response(&hm, &hr, HPI_OBJ_ADAPTER,
		HPI_ADAPTER_GET_MODE);
	hm.adapter_index = adapter_index;
	hpi_send_recv(&hm, &hr);
	if (padapter_mode)
		*padapter_mode = hr.u.ax.mode.adapter_mode;
	return hr.error;
}

u16 hpi_adapter_get_info(u16 adapter_index, u16 *pw_num_outstreams,
	u16 *pw_num_instreams, u16 *pw_version, u32 *pserial_number,
	u16 *pw_adapter_type)
{
	struct hpi_message hm;
	struct hpi_response hr;
	hpi_init_message_response(&hm, &hr, HPI_OBJ_ADAPTER,
		HPI_ADAPTER_GET_INFO);
	hm.adapter_index = adapter_index;

	hpi_send_recv(&hm, &hr);

	*pw_adapter_type = hr.u.ax.info.adapter_type;
	*pw_num_outstreams = hr.u.ax.info.num_outstreams;
	*pw_num_instreams = hr.u.ax.info.num_instreams;
	*pw_version = hr.u.ax.info.version;
	*pserial_number = hr.u.ax.info.serial_number;
	return hr.error;
}

u16 hpi_adapter_get_module_by_index(u16 adapter_index, u16 module_index,
	u16 *pw_num_outputs, u16 *pw_num_inputs, u16 *pw_version,
	u32 *pserial_number, u16 *pw_module_type, u32 *ph_module)
{
	struct hpi_message hm;
	struct hpi_response hr;

	hpi_init_message_response(&hm, &hr, HPI_OBJ_ADAPTER,
		HPI_ADAPTER_MODULE_INFO);
	hm.adapter_index = adapter_index;
	hm.u.ax.module_info.index = module_index;

	hpi_send_recv(&hm, &hr);

	*pw_module_type = hr.u.ax.info.adapter_type;
	*pw_num_outputs = hr.u.ax.info.num_outstreams;
	*pw_num_inputs = hr.u.ax.info.num_instreams;
	*pw_version = hr.u.ax.info.version;
	*pserial_number = hr.u.ax.info.serial_number;
	*ph_module = 0;

	return hr.error;
}

u16 hpi_adapter_set_property(u16 adapter_index, u16 property, u16 parameter1,
	u16 parameter2)
{
	struct hpi_message hm;
	struct hpi_response hr;
	hpi_init_message_response(&hm, &hr, HPI_OBJ_ADAPTER,
		HPI_ADAPTER_SET_PROPERTY);
	hm.adapter_index = adapter_index;
	hm.u.ax.property_set.property = property;
	hm.u.ax.property_set.parameter1 = parameter1;
	hm.u.ax.property_set.parameter2 = parameter2;

	hpi_send_recv(&hm, &hr);

	return hr.error;
}

u16 hpi_adapter_get_property(u16 adapter_index, u16 property,
	u16 *pw_parameter1, u16 *pw_parameter2)
{
	struct hpi_message hm;
	struct hpi_response hr;
	hpi_init_message_response(&hm, &hr, HPI_OBJ_ADAPTER,
		HPI_ADAPTER_GET_PROPERTY);
	hm.adapter_index = adapter_index;
	hm.u.ax.property_set.property = property;

	hpi_send_recv(&hm, &hr);
	if (!hr.error) {
		if (pw_parameter1)
			*pw_parameter1 = hr.u.ax.property_get.parameter1;
		if (pw_parameter2)
			*pw_parameter2 = hr.u.ax.property_get.parameter2;
	}

	return hr.error;
}

u16 hpi_adapter_enumerate_property(u16 adapter_index, u16 index,
	u16 what_to_enumerate, u16 property_index, u32 *psetting)
{
	return 0;
}

u16 hpi_format_create(struct hpi_format *p_format, u16 channels, u16 format,
	u32 sample_rate, u32 bit_rate, u32 attributes)
{
	u16 err = 0;
	struct hpi_msg_format fmt;

	switch (channels) {
	case 1:
	case 2:
	case 4:
	case 6:
	case 8:
	case 16:
		break;
	default:
		err = HPI_ERROR_INVALID_CHANNELS;
		return err;
	}
	fmt.channels = channels;

	switch (format) {
	case HPI_FORMAT_PCM16_SIGNED:
	case HPI_FORMAT_PCM24_SIGNED:
	case HPI_FORMAT_PCM32_SIGNED:
	case HPI_FORMAT_PCM32_FLOAT:
	case HPI_FORMAT_PCM16_BIGENDIAN:
	case HPI_FORMAT_PCM8_UNSIGNED:
	case HPI_FORMAT_MPEG_L1:
	case HPI_FORMAT_MPEG_L2:
	case HPI_FORMAT_MPEG_L3:
	case HPI_FORMAT_DOLBY_AC2:
	case HPI_FORMAT_AA_TAGIT1_HITS:
	case HPI_FORMAT_AA_TAGIT1_INSERTS:
	case HPI_FORMAT_RAW_BITSTREAM:
	case HPI_FORMAT_AA_TAGIT1_HITS_EX1:
	case HPI_FORMAT_OEM1:
	case HPI_FORMAT_OEM2:
		break;
	default:
		err = HPI_ERROR_INVALID_FORMAT;
		return err;
	}
	fmt.format = format;

	if (sample_rate < 8000L) {
		err = HPI_ERROR_INCOMPATIBLE_SAMPLERATE;
		sample_rate = 8000L;
	}
	if (sample_rate > 200000L) {
		err = HPI_ERROR_INCOMPATIBLE_SAMPLERATE;
		sample_rate = 200000L;
	}
	fmt.sample_rate = sample_rate;

	switch (format) {
	case HPI_FORMAT_MPEG_L1:
	case HPI_FORMAT_MPEG_L2:
	case HPI_FORMAT_MPEG_L3:
		fmt.bit_rate = bit_rate;
		break;
	case HPI_FORMAT_PCM16_SIGNED:
	case HPI_FORMAT_PCM16_BIGENDIAN:
		fmt.bit_rate = channels * sample_rate * 2;
		break;
	case HPI_FORMAT_PCM32_SIGNED:
	case HPI_FORMAT_PCM32_FLOAT:
		fmt.bit_rate = channels * sample_rate * 4;
		break;
	case HPI_FORMAT_PCM8_UNSIGNED:
		fmt.bit_rate = channels * sample_rate;
		break;
	default:
		fmt.bit_rate = 0;
	}

	switch (format) {
	case HPI_FORMAT_MPEG_L2:
		if ((channels == 1)
			&& (attributes != HPI_MPEG_MODE_DEFAULT)) {
			attributes = HPI_MPEG_MODE_DEFAULT;
			err = HPI_ERROR_INVALID_FORMAT;
		} else if (attributes > HPI_MPEG_MODE_DUALCHANNEL) {
			attributes = HPI_MPEG_MODE_DEFAULT;
			err = HPI_ERROR_INVALID_FORMAT;
		}
		fmt.attributes = attributes;
		break;
	default:
		fmt.attributes = attributes;
	}

	hpi_msg_to_format(p_format, &fmt);
	return err;
}

u16 hpi_stream_estimate_buffer_size(struct hpi_format *p_format,
	u32 host_polling_rate_in_milli_seconds, u32 *recommended_buffer_size)
{

	u32 bytes_per_second;
	u32 size;
	u16 channels;
	struct hpi_format *pF = p_format;

	channels = pF->channels;

	switch (pF->format) {
	case HPI_FORMAT_PCM16_BIGENDIAN:
	case HPI_FORMAT_PCM16_SIGNED:
		bytes_per_second = pF->sample_rate * 2L * channels;
		break;
	case HPI_FORMAT_PCM24_SIGNED:
		bytes_per_second = pF->sample_rate * 3L * channels;
		break;
	case HPI_FORMAT_PCM32_SIGNED:
	case HPI_FORMAT_PCM32_FLOAT:
		bytes_per_second = pF->sample_rate * 4L * channels;
		break;
	case HPI_FORMAT_PCM8_UNSIGNED:
		bytes_per_second = pF->sample_rate * 1L * channels;
		break;
	case HPI_FORMAT_MPEG_L1:
	case HPI_FORMAT_MPEG_L2:
	case HPI_FORMAT_MPEG_L3:
		bytes_per_second = pF->bit_rate / 8L;
		break;
	case HPI_FORMAT_DOLBY_AC2:

		bytes_per_second = 256000L / 8L;
		break;
	default:
		return HPI_ERROR_INVALID_FORMAT;
	}
	size = (bytes_per_second * host_polling_rate_in_milli_seconds * 2) /
		1000L;

	*recommended_buffer_size =
		roundup_pow_of_two(((size + 4095L) & ~4095L));
	return 0;
}

u16 hpi_outstream_open(u16 adapter_index, u16 outstream_index,
	u32 *ph_outstream)
{
	struct hpi_message hm;
	struct hpi_response hr;
	hpi_init_message_response(&hm, &hr, HPI_OBJ_OSTREAM,
		HPI_OSTREAM_OPEN);
	hm.adapter_index = adapter_index;
	hm.obj_index = outstream_index;

	hpi_send_recv(&hm, &hr);

	if (hr.error == 0)
		*ph_outstream =
			hpi_indexes_to_handle(HPI_OBJ_OSTREAM, adapter_index,
			outstream_index);
	else
		*ph_outstream = 0;
	return hr.error;
}

u16 hpi_outstream_close(u32 h_outstream)
{
	struct hpi_message hm;
	struct hpi_response hr;

	hpi_init_message_response(&hm, &hr, HPI_OBJ_OSTREAM,
		HPI_OSTREAM_HOSTBUFFER_FREE);
	if (hpi_handle_indexes(h_outstream, &hm.adapter_index, &hm.obj_index))
		return HPI_ERROR_INVALID_HANDLE;

	hpi_send_recv(&hm, &hr);

	hpi_init_message_response(&hm, &hr, HPI_OBJ_OSTREAM,
		HPI_OSTREAM_GROUP_RESET);
	hpi_handle_indexes(h_outstream, &hm.adapter_index, &hm.obj_index);
	hpi_send_recv(&hm, &hr);

	hpi_init_message_response(&hm, &hr, HPI_OBJ_OSTREAM,
		HPI_OSTREAM_CLOSE);
	hpi_handle_indexes(h_outstream, &hm.adapter_index, &hm.obj_index);
	hpi_send_recv(&hm, &hr);

	return hr.error;
}

u16 hpi_outstream_get_info_ex(u32 h_outstream, u16 *pw_state,
	u32 *pbuffer_size, u32 *pdata_to_play, u32 *psamples_played,
	u32 *pauxiliary_data_to_play)
{
	struct hpi_message hm;
	struct hpi_response hr;
	hpi_init_message_response(&hm, &hr, HPI_OBJ_OSTREAM,
		HPI_OSTREAM_GET_INFO);
	if (hpi_handle_indexes(h_outstream, &hm.adapter_index, &hm.obj_index))
		return HPI_ERROR_INVALID_HANDLE;

	hpi_send_recv(&hm, &hr);

	if (pw_state)
		*pw_state = hr.u.d.u.stream_info.state;
	if (pbuffer_size)
		*pbuffer_size = hr.u.d.u.stream_info.buffer_size;
	if (pdata_to_play)
		*pdata_to_play = hr.u.d.u.stream_info.data_available;
	if (psamples_played)
		*psamples_played = hr.u.d.u.stream_info.samples_transferred;
	if (pauxiliary_data_to_play)
		*pauxiliary_data_to_play =
			hr.u.d.u.stream_info.auxiliary_data_available;
	return hr.error;
}

u16 hpi_outstream_write_buf(u32 h_outstream, const u8 *pb_data,
	u32 bytes_to_write, const struct hpi_format *p_format)
{
	struct hpi_message hm;
	struct hpi_response hr;
	hpi_init_message_response(&hm, &hr, HPI_OBJ_OSTREAM,
		HPI_OSTREAM_WRITE);
	if (hpi_handle_indexes(h_outstream, &hm.adapter_index, &hm.obj_index))
		return HPI_ERROR_INVALID_HANDLE;
	hm.u.d.u.data.pb_data = (u8 *)pb_data;
	hm.u.d.u.data.data_size = bytes_to_write;

	hpi_format_to_msg(&hm.u.d.u.data.format, p_format);

	hpi_send_recv(&hm, &hr);

	return hr.error;
}

u16 hpi_outstream_start(u32 h_outstream)
{
	struct hpi_message hm;
	struct hpi_response hr;
	hpi_init_message_response(&hm, &hr, HPI_OBJ_OSTREAM,
		HPI_OSTREAM_START);
	if (hpi_handle_indexes(h_outstream, &hm.adapter_index, &hm.obj_index))
		return HPI_ERROR_INVALID_HANDLE;

	hpi_send_recv(&hm, &hr);

	return hr.error;
}

u16 hpi_outstream_wait_start(u32 h_outstream)
{
	struct hpi_message hm;
	struct hpi_response hr;
	hpi_init_message_response(&hm, &hr, HPI_OBJ_OSTREAM,
		HPI_OSTREAM_WAIT_START);
	if (hpi_handle_indexes(h_outstream, &hm.adapter_index, &hm.obj_index))
		return HPI_ERROR_INVALID_HANDLE;

	hpi_send_recv(&hm, &hr);

	return hr.error;
}

u16 hpi_outstream_stop(u32 h_outstream)
{
	struct hpi_message hm;
	struct hpi_response hr;
	hpi_init_message_response(&hm, &hr, HPI_OBJ_OSTREAM,
		HPI_OSTREAM_STOP);
	if (hpi_handle_indexes(h_outstream, &hm.adapter_index, &hm.obj_index))
		return HPI_ERROR_INVALID_HANDLE;

	hpi_send_recv(&hm, &hr);

	return hr.error;
}

u16 hpi_outstream_sinegen(u32 h_outstream)
{
	struct hpi_message hm;
	struct hpi_response hr;
	hpi_init_message_response(&hm, &hr, HPI_OBJ_OSTREAM,
		HPI_OSTREAM_SINEGEN);
	if (hpi_handle_indexes(h_outstream, &hm.adapter_index, &hm.obj_index))
		return HPI_ERROR_INVALID_HANDLE;

	hpi_send_recv(&hm, &hr);

	return hr.error;
}

u16 hpi_outstream_reset(u32 h_outstream)
{
	struct hpi_message hm;
	struct hpi_response hr;
	hpi_init_message_response(&hm, &hr, HPI_OBJ_OSTREAM,
		HPI_OSTREAM_RESET);
	if (hpi_handle_indexes(h_outstream, &hm.adapter_index, &hm.obj_index))
		return HPI_ERROR_INVALID_HANDLE;

	hpi_send_recv(&hm, &hr);

	return hr.error;
}

u16 hpi_outstream_query_format(u32 h_outstream, struct hpi_format *p_format)
{
	struct hpi_message hm;
	struct hpi_response hr;

	hpi_init_message_response(&hm, &hr, HPI_OBJ_OSTREAM,
		HPI_OSTREAM_QUERY_FORMAT);
	if (hpi_handle_indexes(h_outstream, &hm.adapter_index, &hm.obj_index))
		return HPI_ERROR_INVALID_HANDLE;

	hpi_format_to_msg(&hm.u.d.u.data.format, p_format);

	hpi_send_recv(&hm, &hr);

	return hr.error;
}

u16 hpi_outstream_set_format(u32 h_outstream, struct hpi_format *p_format)
{
	struct hpi_message hm;
	struct hpi_response hr;

	hpi_init_message_response(&hm, &hr, HPI_OBJ_OSTREAM,
		HPI_OSTREAM_SET_FORMAT);
	if (hpi_handle_indexes(h_outstream, &hm.adapter_index, &hm.obj_index))
		return HPI_ERROR_INVALID_HANDLE;

	hpi_format_to_msg(&hm.u.d.u.data.format, p_format);

	hpi_send_recv(&hm, &hr);

	return hr.error;
}

u16 hpi_outstream_set_velocity(u32 h_outstream, short velocity)
{
	struct hpi_message hm;
	struct hpi_response hr;

	hpi_init_message_response(&hm, &hr, HPI_OBJ_OSTREAM,
		HPI_OSTREAM_SET_VELOCITY);
	if (hpi_handle_indexes(h_outstream, &hm.adapter_index, &hm.obj_index))
		return HPI_ERROR_INVALID_HANDLE;
	hm.u.d.u.velocity = velocity;

	hpi_send_recv(&hm, &hr);

	return hr.error;
}

u16 hpi_outstream_set_punch_in_out(u32 h_outstream, u32 punch_in_sample,
	u32 punch_out_sample)
{
	struct hpi_message hm;
	struct hpi_response hr;

	hpi_init_message_response(&hm, &hr, HPI_OBJ_OSTREAM,
		HPI_OSTREAM_SET_PUNCHINOUT);
	if (hpi_handle_indexes(h_outstream, &hm.adapter_index, &hm.obj_index))
		return HPI_ERROR_INVALID_HANDLE;

	hm.u.d.u.pio.punch_in_sample = punch_in_sample;
	hm.u.d.u.pio.punch_out_sample = punch_out_sample;

	hpi_send_recv(&hm, &hr);

	return hr.error;
}

u16 hpi_outstream_ancillary_reset(u32 h_outstream, u16 mode)
{
	struct hpi_message hm;
	struct hpi_response hr;

	hpi_init_message_response(&hm, &hr, HPI_OBJ_OSTREAM,
		HPI_OSTREAM_ANC_RESET);
	if (hpi_handle_indexes(h_outstream, &hm.adapter_index, &hm.obj_index))
		return HPI_ERROR_INVALID_HANDLE;
	hm.u.d.u.data.format.channels = mode;
	hpi_send_recv(&hm, &hr);
	return hr.error;
}

u16 hpi_outstream_ancillary_get_info(u32 h_outstream, u32 *pframes_available)
{
	struct hpi_message hm;
	struct hpi_response hr;

	hpi_init_message_response(&hm, &hr, HPI_OBJ_OSTREAM,
		HPI_OSTREAM_ANC_GET_INFO);
	if (hpi_handle_indexes(h_outstream, &hm.adapter_index, &hm.obj_index))
		return HPI_ERROR_INVALID_HANDLE;
	hpi_send_recv(&hm, &hr);
	if (hr.error == 0) {
		if (pframes_available)
			*pframes_available =
				hr.u.d.u.stream_info.data_available /
				sizeof(struct hpi_anc_frame);
	}
	return hr.error;
}

u16 hpi_outstream_ancillary_read(u32 h_outstream,
	struct hpi_anc_frame *p_anc_frame_buffer,
	u32 anc_frame_buffer_size_in_bytes,
	u32 number_of_ancillary_frames_to_read)
{
	struct hpi_message hm;
	struct hpi_response hr;

	hpi_init_message_response(&hm, &hr, HPI_OBJ_OSTREAM,
		HPI_OSTREAM_ANC_READ);
	if (hpi_handle_indexes(h_outstream, &hm.adapter_index, &hm.obj_index))
		return HPI_ERROR_INVALID_HANDLE;
	hm.u.d.u.data.pb_data = (u8 *)p_anc_frame_buffer;
	hm.u.d.u.data.data_size =
		number_of_ancillary_frames_to_read *
		sizeof(struct hpi_anc_frame);
	if (hm.u.d.u.data.data_size <= anc_frame_buffer_size_in_bytes)
		hpi_send_recv(&hm, &hr);
	else
		hr.error = HPI_ERROR_INVALID_DATASIZE;
	return hr.error;
}

u16 hpi_outstream_set_time_scale(u32 h_outstream, u32 time_scale)
{
	struct hpi_message hm;
	struct hpi_response hr;

	hpi_init_message_response(&hm, &hr, HPI_OBJ_OSTREAM,
		HPI_OSTREAM_SET_TIMESCALE);
	if (hpi_handle_indexes(h_outstream, &hm.adapter_index, &hm.obj_index))
		return HPI_ERROR_INVALID_HANDLE;

	hm.u.d.u.time_scale = time_scale;

	hpi_send_recv(&hm, &hr);

	return hr.error;
}

u16 hpi_outstream_host_buffer_allocate(u32 h_outstream, u32 size_in_bytes)
{
	struct hpi_message hm;
	struct hpi_response hr;

	hpi_init_message_response(&hm, &hr, HPI_OBJ_OSTREAM,
		HPI_OSTREAM_HOSTBUFFER_ALLOC);
	if (hpi_handle_indexes(h_outstream, &hm.adapter_index, &hm.obj_index))
		return HPI_ERROR_INVALID_HANDLE;
	hm.u.d.u.data.data_size = size_in_bytes;
	hpi_send_recv(&hm, &hr);
	return hr.error;
}

u16 hpi_outstream_host_buffer_get_info(u32 h_outstream, u8 **pp_buffer,
	struct hpi_hostbuffer_status **pp_status)
{
	struct hpi_message hm;
	struct hpi_response hr;

	hpi_init_message_response(&hm, &hr, HPI_OBJ_OSTREAM,
		HPI_OSTREAM_HOSTBUFFER_GET_INFO);
	if (hpi_handle_indexes(h_outstream, &hm.adapter_index, &hm.obj_index))
		return HPI_ERROR_INVALID_HANDLE;
	hpi_send_recv(&hm, &hr);

	if (hr.error == 0) {
		if (pp_buffer)
			*pp_buffer = hr.u.d.u.hostbuffer_info.p_buffer;
		if (pp_status)
			*pp_status = hr.u.d.u.hostbuffer_info.p_status;
	}
	return hr.error;
}

u16 hpi_outstream_host_buffer_free(u32 h_outstream)
{
	struct hpi_message hm;
	struct hpi_response hr;

	hpi_init_message_response(&hm, &hr, HPI_OBJ_OSTREAM,
		HPI_OSTREAM_HOSTBUFFER_FREE);
	if (hpi_handle_indexes(h_outstream, &hm.adapter_index, &hm.obj_index))
		return HPI_ERROR_INVALID_HANDLE;
	hpi_send_recv(&hm, &hr);
	return hr.error;
}

u16 hpi_outstream_group_add(u32 h_outstream, u32 h_stream)
{
	struct hpi_message hm;
	struct hpi_response hr;
	u16 adapter;
	char c_obj_type;

	hpi_init_message_response(&hm, &hr, HPI_OBJ_OSTREAM,
		HPI_OSTREAM_GROUP_ADD);

	if (hpi_handle_indexes(h_outstream, &hm.adapter_index, &hm.obj_index))
		return HPI_ERROR_INVALID_HANDLE;

	if (hpi_handle_indexes(h_stream, &adapter,
			&hm.u.d.u.stream.stream_index))
		return HPI_ERROR_INVALID_HANDLE;

	c_obj_type = hpi_handle_object(h_stream);
	switch (c_obj_type) {
	case HPI_OBJ_OSTREAM:
	case HPI_OBJ_ISTREAM:
		hm.u.d.u.stream.object_type = c_obj_type;
		break;
	default:
		return HPI_ERROR_INVALID_OBJ;
	}
	if (adapter != hm.adapter_index)
		return HPI_ERROR_NO_INTERADAPTER_GROUPS;

	hpi_send_recv(&hm, &hr);
	return hr.error;
}

u16 hpi_outstream_group_get_map(u32 h_outstream, u32 *poutstream_map,
	u32 *pinstream_map)
{
	struct hpi_message hm;
	struct hpi_response hr;

	hpi_init_message_response(&hm, &hr, HPI_OBJ_OSTREAM,
		HPI_OSTREAM_GROUP_GETMAP);
	if (hpi_handle_indexes(h_outstream, &hm.adapter_index, &hm.obj_index))
		return HPI_ERROR_INVALID_HANDLE;
	hpi_send_recv(&hm, &hr);

	if (poutstream_map)
		*poutstream_map = hr.u.d.u.group_info.outstream_group_map;
	if (pinstream_map)
		*pinstream_map = hr.u.d.u.group_info.instream_group_map;

	return hr.error;
}

u16 hpi_outstream_group_reset(u32 h_outstream)
{
	struct hpi_message hm;
	struct hpi_response hr;

	hpi_init_message_response(&hm, &hr, HPI_OBJ_OSTREAM,
		HPI_OSTREAM_GROUP_RESET);
	if (hpi_handle_indexes(h_outstream, &hm.adapter_index, &hm.obj_index))
		return HPI_ERROR_INVALID_HANDLE;
	hpi_send_recv(&hm, &hr);
	return hr.error;
}

u16 hpi_instream_open(u16 adapter_index, u16 instream_index, u32 *ph_instream)
{
	struct hpi_message hm;
	struct hpi_response hr;

	hpi_init_message_response(&hm, &hr, HPI_OBJ_ISTREAM,
		HPI_ISTREAM_OPEN);
	hm.adapter_index = adapter_index;
	hm.obj_index = instream_index;

	hpi_send_recv(&hm, &hr);

	if (hr.error == 0)
		*ph_instream =
			hpi_indexes_to_handle(HPI_OBJ_ISTREAM, adapter_index,
			instream_index);
	else
		*ph_instream = 0;

	return hr.error;
}

u16 hpi_instream_close(u32 h_instream)
{
	struct hpi_message hm;
	struct hpi_response hr;

	hpi_init_message_response(&hm, &hr, HPI_OBJ_ISTREAM,
		HPI_ISTREAM_HOSTBUFFER_FREE);
	if (hpi_handle_indexes(h_instream, &hm.adapter_index, &hm.obj_index))
		return HPI_ERROR_INVALID_HANDLE;
	hpi_send_recv(&hm, &hr);

	hpi_init_message_response(&hm, &hr, HPI_OBJ_ISTREAM,
		HPI_ISTREAM_GROUP_RESET);
	hpi_handle_indexes(h_instream, &hm.adapter_index, &hm.obj_index);
	hpi_send_recv(&hm, &hr);

	hpi_init_message_response(&hm, &hr, HPI_OBJ_ISTREAM,
		HPI_ISTREAM_CLOSE);
	hpi_handle_indexes(h_instream, &hm.adapter_index, &hm.obj_index);
	hpi_send_recv(&hm, &hr);

	return hr.error;
}

u16 hpi_instream_query_format(u32 h_instream,
	const struct hpi_format *p_format)
{
	struct hpi_message hm;
	struct hpi_response hr;

	hpi_init_message_response(&hm, &hr, HPI_OBJ_ISTREAM,
		HPI_ISTREAM_QUERY_FORMAT);
	if (hpi_handle_indexes(h_instream, &hm.adapter_index, &hm.obj_index))
		return HPI_ERROR_INVALID_HANDLE;
	hpi_format_to_msg(&hm.u.d.u.data.format, p_format);

	hpi_send_recv(&hm, &hr);

	return hr.error;
}

u16 hpi_instream_set_format(u32 h_instream, const struct hpi_format *p_format)
{
	struct hpi_message hm;
	struct hpi_response hr;

	hpi_init_message_response(&hm, &hr, HPI_OBJ_ISTREAM,
		HPI_ISTREAM_SET_FORMAT);
	if (hpi_handle_indexes(h_instream, &hm.adapter_index, &hm.obj_index))
		return HPI_ERROR_INVALID_HANDLE;
	hpi_format_to_msg(&hm.u.d.u.data.format, p_format);

	hpi_send_recv(&hm, &hr);

	return hr.error;
}

u16 hpi_instream_read_buf(u32 h_instream, u8 *pb_data, u32 bytes_to_read)
{
	struct hpi_message hm;
	struct hpi_response hr;

	hpi_init_message_response(&hm, &hr, HPI_OBJ_ISTREAM,
		HPI_ISTREAM_READ);
	if (hpi_handle_indexes(h_instream, &hm.adapter_index, &hm.obj_index))
		return HPI_ERROR_INVALID_HANDLE;
	hm.u.d.u.data.data_size = bytes_to_read;
	hm.u.d.u.data.pb_data = pb_data;

	hpi_send_recv(&hm, &hr);

	return hr.error;
}

u16 hpi_instream_start(u32 h_instream)
{
	struct hpi_message hm;
	struct hpi_response hr;

	hpi_init_message_response(&hm, &hr, HPI_OBJ_ISTREAM,
		HPI_ISTREAM_START);
	if (hpi_handle_indexes(h_instream, &hm.adapter_index, &hm.obj_index))
		return HPI_ERROR_INVALID_HANDLE;

	hpi_send_recv(&hm, &hr);

	return hr.error;
}

u16 hpi_instream_wait_start(u32 h_instream)
{
	struct hpi_message hm;
	struct hpi_response hr;

	hpi_init_message_response(&hm, &hr, HPI_OBJ_ISTREAM,
		HPI_ISTREAM_WAIT_START);
	if (hpi_handle_indexes(h_instream, &hm.adapter_index, &hm.obj_index))
		return HPI_ERROR_INVALID_HANDLE;

	hpi_send_recv(&hm, &hr);

	return hr.error;
}

u16 hpi_instream_stop(u32 h_instream)
{
	struct hpi_message hm;
	struct hpi_response hr;

	hpi_init_message_response(&hm, &hr, HPI_OBJ_ISTREAM,
		HPI_ISTREAM_STOP);
	if (hpi_handle_indexes(h_instream, &hm.adapter_index, &hm.obj_index))
		return HPI_ERROR_INVALID_HANDLE;

	hpi_send_recv(&hm, &hr);

	return hr.error;
}

u16 hpi_instream_reset(u32 h_instream)
{
	struct hpi_message hm;
	struct hpi_response hr;

	hpi_init_message_response(&hm, &hr, HPI_OBJ_ISTREAM,
		HPI_ISTREAM_RESET);
	if (hpi_handle_indexes(h_instream, &hm.adapter_index, &hm.obj_index))
		return HPI_ERROR_INVALID_HANDLE;

	hpi_send_recv(&hm, &hr);

	return hr.error;
}

u16 hpi_instream_get_info_ex(u32 h_instream, u16 *pw_state, u32 *pbuffer_size,
	u32 *pdata_recorded, u32 *psamples_recorded,
	u32 *pauxiliary_data_recorded)
{
	struct hpi_message hm;
	struct hpi_response hr;
	hpi_init_message_response(&hm, &hr, HPI_OBJ_ISTREAM,
		HPI_ISTREAM_GET_INFO);
	if (hpi_handle_indexes(h_instream, &hm.adapter_index, &hm.obj_index))
		return HPI_ERROR_INVALID_HANDLE;

	hpi_send_recv(&hm, &hr);

	if (pw_state)
		*pw_state = hr.u.d.u.stream_info.state;
	if (pbuffer_size)
		*pbuffer_size = hr.u.d.u.stream_info.buffer_size;
	if (pdata_recorded)
		*pdata_recorded = hr.u.d.u.stream_info.data_available;
	if (psamples_recorded)
		*psamples_recorded = hr.u.d.u.stream_info.samples_transferred;
	if (pauxiliary_data_recorded)
		*pauxiliary_data_recorded =
			hr.u.d.u.stream_info.auxiliary_data_available;
	return hr.error;
}

u16 hpi_instream_ancillary_reset(u32 h_instream, u16 bytes_per_frame,
	u16 mode, u16 alignment, u16 idle_bit)
{
	struct hpi_message hm;
	struct hpi_response hr;
	hpi_init_message_response(&hm, &hr, HPI_OBJ_ISTREAM,
		HPI_ISTREAM_ANC_RESET);
	if (hpi_handle_indexes(h_instream, &hm.adapter_index, &hm.obj_index))
		return HPI_ERROR_INVALID_HANDLE;
	hm.u.d.u.data.format.attributes = bytes_per_frame;
	hm.u.d.u.data.format.format = (mode << 8) | (alignment & 0xff);
	hm.u.d.u.data.format.channels = idle_bit;
	hpi_send_recv(&hm, &hr);
	return hr.error;
}

u16 hpi_instream_ancillary_get_info(u32 h_instream, u32 *pframe_space)
{
	struct hpi_message hm;
	struct hpi_response hr;
	hpi_init_message_response(&hm, &hr, HPI_OBJ_ISTREAM,
		HPI_ISTREAM_ANC_GET_INFO);
	if (hpi_handle_indexes(h_instream, &hm.adapter_index, &hm.obj_index))
		return HPI_ERROR_INVALID_HANDLE;
	hpi_send_recv(&hm, &hr);
	if (pframe_space)
		*pframe_space =
			(hr.u.d.u.stream_info.buffer_size -
			hr.u.d.u.stream_info.data_available) /
			sizeof(struct hpi_anc_frame);
	return hr.error;
}

u16 hpi_instream_ancillary_write(u32 h_instream,
	const struct hpi_anc_frame *p_anc_frame_buffer,
	u32 anc_frame_buffer_size_in_bytes,
	u32 number_of_ancillary_frames_to_write)
{
	struct hpi_message hm;
	struct hpi_response hr;

	hpi_init_message_response(&hm, &hr, HPI_OBJ_ISTREAM,
		HPI_ISTREAM_ANC_WRITE);
	if (hpi_handle_indexes(h_instream, &hm.adapter_index, &hm.obj_index))
		return HPI_ERROR_INVALID_HANDLE;
	hm.u.d.u.data.pb_data = (u8 *)p_anc_frame_buffer;
	hm.u.d.u.data.data_size =
		number_of_ancillary_frames_to_write *
		sizeof(struct hpi_anc_frame);
	if (hm.u.d.u.data.data_size <= anc_frame_buffer_size_in_bytes)
		hpi_send_recv(&hm, &hr);
	else
		hr.error = HPI_ERROR_INVALID_DATASIZE;
	return hr.error;
}

u16 hpi_instream_host_buffer_allocate(u32 h_instream, u32 size_in_bytes)
{

	struct hpi_message hm;
	struct hpi_response hr;

	hpi_init_message_response(&hm, &hr, HPI_OBJ_ISTREAM,
		HPI_ISTREAM_HOSTBUFFER_ALLOC);
	if (hpi_handle_indexes(h_instream, &hm.adapter_index, &hm.obj_index))
		return HPI_ERROR_INVALID_HANDLE;
	hm.u.d.u.data.data_size = size_in_bytes;
	hpi_send_recv(&hm, &hr);
	return hr.error;
}

u16 hpi_instream_host_buffer_get_info(u32 h_instream, u8 **pp_buffer,
	struct hpi_hostbuffer_status **pp_status)
{
	struct hpi_message hm;
	struct hpi_response hr;

	hpi_init_message_response(&hm, &hr, HPI_OBJ_ISTREAM,
		HPI_ISTREAM_HOSTBUFFER_GET_INFO);
	if (hpi_handle_indexes(h_instream, &hm.adapter_index, &hm.obj_index))
		return HPI_ERROR_INVALID_HANDLE;
	hpi_send_recv(&hm, &hr);

	if (hr.error == 0) {
		if (pp_buffer)
			*pp_buffer = hr.u.d.u.hostbuffer_info.p_buffer;
		if (pp_status)
			*pp_status = hr.u.d.u.hostbuffer_info.p_status;
	}
	return hr.error;
}

u16 hpi_instream_host_buffer_free(u32 h_instream)
{

	struct hpi_message hm;
	struct hpi_response hr;

	hpi_init_message_response(&hm, &hr, HPI_OBJ_ISTREAM,
		HPI_ISTREAM_HOSTBUFFER_FREE);
	if (hpi_handle_indexes(h_instream, &hm.adapter_index, &hm.obj_index))
		return HPI_ERROR_INVALID_HANDLE;
	hpi_send_recv(&hm, &hr);
	return hr.error;
}

u16 hpi_instream_group_add(u32 h_instream, u32 h_stream)
{
	struct hpi_message hm;
	struct hpi_response hr;
	u16 adapter;
	char c_obj_type;

	hpi_init_message_response(&hm, &hr, HPI_OBJ_ISTREAM,
		HPI_ISTREAM_GROUP_ADD);
	hr.error = 0;

	if (hpi_handle_indexes(h_instream, &hm.adapter_index, &hm.obj_index))
		return HPI_ERROR_INVALID_HANDLE;

	if (hpi_handle_indexes(h_stream, &adapter,
			&hm.u.d.u.stream.stream_index))
		return HPI_ERROR_INVALID_HANDLE;

	c_obj_type = hpi_handle_object(h_stream);

	switch (c_obj_type) {
	case HPI_OBJ_OSTREAM:
	case HPI_OBJ_ISTREAM:
		hm.u.d.u.stream.object_type = c_obj_type;
		break;
	default:
		return HPI_ERROR_INVALID_OBJ;
	}

	if (adapter != hm.adapter_index)
		return HPI_ERROR_NO_INTERADAPTER_GROUPS;

	hpi_send_recv(&hm, &hr);
	return hr.error;
}

u16 hpi_instream_group_get_map(u32 h_instream, u32 *poutstream_map,
	u32 *pinstream_map)
{
	struct hpi_message hm;
	struct hpi_response hr;

	hpi_init_message_response(&hm, &hr, HPI_OBJ_ISTREAM,
		HPI_ISTREAM_HOSTBUFFER_FREE);
	if (hpi_handle_indexes(h_instream, &hm.adapter_index, &hm.obj_index))
		return HPI_ERROR_INVALID_HANDLE;
	hpi_send_recv(&hm, &hr);

	if (poutstream_map)
		*poutstream_map = hr.u.d.u.group_info.outstream_group_map;
	if (pinstream_map)
		*pinstream_map = hr.u.d.u.group_info.instream_group_map;

	return hr.error;
}

u16 hpi_instream_group_reset(u32 h_instream)
{
	struct hpi_message hm;
	struct hpi_response hr;

	hpi_init_message_response(&hm, &hr, HPI_OBJ_ISTREAM,
		HPI_ISTREAM_GROUP_RESET);
	if (hpi_handle_indexes(h_instream, &hm.adapter_index, &hm.obj_index))
		return HPI_ERROR_INVALID_HANDLE;
	hpi_send_recv(&hm, &hr);
	return hr.error;
}

u16 hpi_mixer_open(u16 adapter_index, u32 *ph_mixer)
{
	struct hpi_message hm;
	struct hpi_response hr;
	hpi_init_message_response(&hm, &hr, HPI_OBJ_MIXER, HPI_MIXER_OPEN);
	hm.adapter_index = adapter_index;

	hpi_send_recv(&hm, &hr);

	if (hr.error == 0)
		*ph_mixer =
			hpi_indexes_to_handle(HPI_OBJ_MIXER, adapter_index,
			0);
	else
		*ph_mixer = 0;
	return hr.error;
}

u16 hpi_mixer_close(u32 h_mixer)
{
	struct hpi_message hm;
	struct hpi_response hr;

	hpi_init_message_response(&hm, &hr, HPI_OBJ_MIXER, HPI_MIXER_CLOSE);
	if (hpi_handle_indexes(h_mixer, &hm.adapter_index, NULL))
		return HPI_ERROR_INVALID_HANDLE;

	hpi_send_recv(&hm, &hr);
	return hr.error;
}

u16 hpi_mixer_get_control(u32 h_mixer, u16 src_node_type,
	u16 src_node_type_index, u16 dst_node_type, u16 dst_node_type_index,
	u16 control_type, u32 *ph_control)
{
	struct hpi_message hm;
	struct hpi_response hr;
	hpi_init_message_response(&hm, &hr, HPI_OBJ_MIXER,
		HPI_MIXER_GET_CONTROL);
	if (hpi_handle_indexes(h_mixer, &hm.adapter_index, NULL))
		return HPI_ERROR_INVALID_HANDLE;
	hm.u.m.node_type1 = src_node_type;
	hm.u.m.node_index1 = src_node_type_index;
	hm.u.m.node_type2 = dst_node_type;
	hm.u.m.node_index2 = dst_node_type_index;
	hm.u.m.control_type = control_type;

	hpi_send_recv(&hm, &hr);

	if (hr.error == 0)
		*ph_control =
			hpi_indexes_to_handle(HPI_OBJ_CONTROL,
			hm.adapter_index, hr.u.m.control_index);
	else
		*ph_control = 0;
	return hr.error;
}

u16 hpi_mixer_get_control_by_index(u32 h_mixer, u16 control_index,
	u16 *pw_src_node_type, u16 *pw_src_node_index, u16 *pw_dst_node_type,
	u16 *pw_dst_node_index, u16 *pw_control_type, u32 *ph_control)
{
	struct hpi_message hm;
	struct hpi_response hr;
	hpi_init_message_response(&hm, &hr, HPI_OBJ_MIXER,
		HPI_MIXER_GET_CONTROL_BY_INDEX);
	if (hpi_handle_indexes(h_mixer, &hm.adapter_index, NULL))
		return HPI_ERROR_INVALID_HANDLE;
	hm.u.m.control_index = control_index;
	hpi_send_recv(&hm, &hr);

	if (pw_src_node_type) {
		*pw_src_node_type =
			hr.u.m.src_node_type + HPI_SOURCENODE_NONE;
		*pw_src_node_index = hr.u.m.src_node_index;
		*pw_dst_node_type = hr.u.m.dst_node_type + HPI_DESTNODE_NONE;
		*pw_dst_node_index = hr.u.m.dst_node_index;
	}
	if (pw_control_type)
		*pw_control_type = hr.u.m.control_index;

	if (ph_control) {
		if (hr.error == 0)
			*ph_control =
				hpi_indexes_to_handle(HPI_OBJ_CONTROL,
				hm.adapter_index, control_index);
		else
			*ph_control = 0;
	}
	return hr.error;
}

u16 hpi_mixer_store(u32 h_mixer, enum HPI_MIXER_STORE_COMMAND command,
	u16 index)
{
	struct hpi_message hm;
	struct hpi_response hr;
	hpi_init_message_response(&hm, &hr, HPI_OBJ_MIXER, HPI_MIXER_STORE);
	if (hpi_handle_indexes(h_mixer, &hm.adapter_index, NULL))
		return HPI_ERROR_INVALID_HANDLE;
	hm.u.mx.store.command = command;
	hm.u.mx.store.index = index;
	hpi_send_recv(&hm, &hr);
	return hr.error;
}

static
u16 hpi_control_param_set(const u32 h_control, const u16 attrib,
	const u32 param1, const u32 param2)
{
	struct hpi_message hm;
	struct hpi_response hr;

	hpi_init_message_response(&hm, &hr, HPI_OBJ_CONTROL,
		HPI_CONTROL_SET_STATE);
	if (hpi_handle_indexes(h_control, &hm.adapter_index, &hm.obj_index))
		return HPI_ERROR_INVALID_HANDLE;
	hm.u.c.attribute = attrib;
	hm.u.c.param1 = param1;
	hm.u.c.param2 = param2;
	hpi_send_recv(&hm, &hr);
	return hr.error;
}

static u16 hpi_control_log_set2(u32 h_control, u16 attrib, short sv0,
	short sv1)
{
	struct hpi_message hm;
	struct hpi_response hr;

	hpi_init_message_response(&hm, &hr, HPI_OBJ_CONTROL,
		HPI_CONTROL_SET_STATE);
	if (hpi_handle_indexes(h_control, &hm.adapter_index, &hm.obj_index))
		return HPI_ERROR_INVALID_HANDLE;
	hm.u.c.attribute = attrib;
	hm.u.c.an_log_value[0] = sv0;
	hm.u.c.an_log_value[1] = sv1;
	hpi_send_recv(&hm, &hr);
	return hr.error;
}

static
u16 hpi_control_param_get(const u32 h_control, const u16 attrib, u32 param1,
	u32 param2, u32 *pparam1, u32 *pparam2)
{
	struct hpi_message hm;
	struct hpi_response hr;

	hpi_init_message_response(&hm, &hr, HPI_OBJ_CONTROL,
		HPI_CONTROL_GET_STATE);
	if (hpi_handle_indexes(h_control, &hm.adapter_index, &hm.obj_index))
		return HPI_ERROR_INVALID_HANDLE;
	hm.u.c.attribute = attrib;
	hm.u.c.param1 = param1;
	hm.u.c.param2 = param2;
	hpi_send_recv(&hm, &hr);

	*pparam1 = hr.u.c.param1;
	if (pparam2)
		*pparam2 = hr.u.c.param2;

	return hr.error;
}

#define hpi_control_param1_get(h, a, p1) \
		hpi_control_param_get(h, a, 0, 0, p1, NULL)
#define hpi_control_param2_get(h, a, p1, p2) \
		hpi_control_param_get(h, a, 0, 0, p1, p2)

static u16 hpi_control_log_get2(u32 h_control, u16 attrib, short *sv0,
	short *sv1)
{
	struct hpi_message hm;
	struct hpi_response hr;
	hpi_init_message_response(&hm, &hr, HPI_OBJ_CONTROL,
		HPI_CONTROL_GET_STATE);
	if (hpi_handle_indexes(h_control, &hm.adapter_index, &hm.obj_index))
		return HPI_ERROR_INVALID_HANDLE;
	hm.u.c.attribute = attrib;

	hpi_send_recv(&hm, &hr);
	*sv0 = hr.u.c.an_log_value[0];
	if (sv1)
		*sv1 = hr.u.c.an_log_value[1];
	return hr.error;
}

static
u16 hpi_control_query(const u32 h_control, const u16 attrib, const u32 index,
	const u32 param, u32 *psetting)
{
	struct hpi_message hm;
	struct hpi_response hr;

	hpi_init_message_response(&hm, &hr, HPI_OBJ_CONTROL,
		HPI_CONTROL_GET_INFO);
	if (hpi_handle_indexes(h_control, &hm.adapter_index, &hm.obj_index))
		return HPI_ERROR_INVALID_HANDLE;

	hm.u.c.attribute = attrib;
	hm.u.c.param1 = index;
	hm.u.c.param2 = param;

	hpi_send_recv(&hm, &hr);
	*psetting = hr.u.c.param1;

	return hr.error;
}

static u16 hpi_control_get_string(const u32 h_control, const u16 attribute,
	char *psz_string, const u32 string_length)
{
	unsigned int sub_string_index = 0, j = 0;
	char c = 0;
	unsigned int n = 0;
	u16 err = 0;

	if ((string_length < 1) || (string_length > 256))
		return HPI_ERROR_INVALID_CONTROL_VALUE;
	for (sub_string_index = 0; sub_string_index < string_length;
		sub_string_index += 8) {
		struct hpi_message hm;
		struct hpi_response hr;

		hpi_init_message_response(&hm, &hr, HPI_OBJ_CONTROL,
			HPI_CONTROL_GET_STATE);
		if (hpi_handle_indexes(h_control, &hm.adapter_index,
				&hm.obj_index))
			return HPI_ERROR_INVALID_HANDLE;
		hm.u.c.attribute = attribute;
		hm.u.c.param1 = sub_string_index;
		hm.u.c.param2 = 0;
		hpi_send_recv(&hm, &hr);

		if (sub_string_index == 0
			&& (hr.u.cu.chars8.remaining_chars + 8) >
			string_length)
			return HPI_ERROR_INVALID_CONTROL_VALUE;

		if (hr.error) {
			err = hr.error;
			break;
		}
		for (j = 0; j < 8; j++) {
			c = hr.u.cu.chars8.sz_data[j];
			psz_string[sub_string_index + j] = c;
			n++;
			if (n >= string_length) {
				psz_string[string_length - 1] = 0;
				err = HPI_ERROR_INVALID_CONTROL_VALUE;
				break;
			}
			if (c == 0)
				break;
		}

		if ((hr.u.cu.chars8.remaining_chars == 0)
			&& ((sub_string_index + j) < string_length)
			&& (c != 0)) {
			c = 0;
			psz_string[sub_string_index + j] = c;
		}
		if (c == 0)
			break;
	}
	return err;
}

u16 hpi_aesebu_receiver_query_format(const u32 h_aes_rx, const u32 index,
	u16 *pw_format)
{
	u32 qr;
	u16 err;

	err = hpi_control_query(h_aes_rx, HPI_AESEBURX_FORMAT, index, 0, &qr);
	*pw_format = (u16)qr;
	return err;
}

u16 hpi_aesebu_receiver_set_format(u32 h_control, u16 format)
{
	return hpi_control_param_set(h_control, HPI_AESEBURX_FORMAT, format,
		0);
}

u16 hpi_aesebu_receiver_get_format(u32 h_control, u16 *pw_format)
{
	u16 err;
	u32 param;

	err = hpi_control_param1_get(h_control, HPI_AESEBURX_FORMAT, &param);
	if (!err && pw_format)
		*pw_format = (u16)param;

	return err;
}

u16 hpi_aesebu_receiver_get_sample_rate(u32 h_control, u32 *psample_rate)
{
	return hpi_control_param1_get(h_control, HPI_AESEBURX_SAMPLERATE,
		psample_rate);
}

u16 hpi_aesebu_receiver_get_user_data(u32 h_control, u16 index, u16 *pw_data)
{
	struct hpi_message hm;
	struct hpi_response hr;
	hpi_init_message_response(&hm, &hr, HPI_OBJ_CONTROL,
		HPI_CONTROL_GET_STATE);
	if (hpi_handle_indexes(h_control, &hm.adapter_index, &hm.obj_index))
		return HPI_ERROR_INVALID_HANDLE;
	hm.u.c.attribute = HPI_AESEBURX_USERDATA;
	hm.u.c.param1 = index;

	hpi_send_recv(&hm, &hr);

	if (pw_data)
		*pw_data = (u16)hr.u.c.param2;
	return hr.error;
}

u16 hpi_aesebu_receiver_get_channel_status(u32 h_control, u16 index,
	u16 *pw_data)
{
	struct hpi_message hm;
	struct hpi_response hr;
	hpi_init_message_response(&hm, &hr, HPI_OBJ_CONTROL,
		HPI_CONTROL_GET_STATE);
	if (hpi_handle_indexes(h_control, &hm.adapter_index, &hm.obj_index))
		return HPI_ERROR_INVALID_HANDLE;
	hm.u.c.attribute = HPI_AESEBURX_CHANNELSTATUS;
	hm.u.c.param1 = index;

	hpi_send_recv(&hm, &hr);

	if (pw_data)
		*pw_data = (u16)hr.u.c.param2;
	return hr.error;
}

u16 hpi_aesebu_receiver_get_error_status(u32 h_control, u16 *pw_error_data)
{
	u32 error_data = 0;
	u16 err = 0;

	err = hpi_control_param1_get(h_control, HPI_AESEBURX_ERRORSTATUS,
		&error_data);
	if (pw_error_data)
		*pw_error_data = (u16)error_data;
	return err;
}

u16 hpi_aesebu_transmitter_set_sample_rate(u32 h_control, u32 sample_rate)
{
	return hpi_control_param_set(h_control, HPI_AESEBUTX_SAMPLERATE,
		sample_rate, 0);
}

u16 hpi_aesebu_transmitter_set_user_data(u32 h_control, u16 index, u16 data)
{
	return hpi_control_param_set(h_control, HPI_AESEBUTX_USERDATA, index,
		data);
}

u16 hpi_aesebu_transmitter_set_channel_status(u32 h_control, u16 index,
	u16 data)
{
	return hpi_control_param_set(h_control, HPI_AESEBUTX_CHANNELSTATUS,
		index, data);
}

u16 hpi_aesebu_transmitter_get_channel_status(u32 h_control, u16 index,
	u16 *pw_data)
{
	return HPI_ERROR_INVALID_OPERATION;
}

u16 hpi_aesebu_transmitter_query_format(const u32 h_aes_tx, const u32 index,
	u16 *pw_format)
{
	u32 qr;
	u16 err;

	err = hpi_control_query(h_aes_tx, HPI_AESEBUTX_FORMAT, index, 0, &qr);
	*pw_format = (u16)qr;
	return err;
}

u16 hpi_aesebu_transmitter_set_format(u32 h_control, u16 output_format)
{
	return hpi_control_param_set(h_control, HPI_AESEBUTX_FORMAT,
		output_format, 0);
}

u16 hpi_aesebu_transmitter_get_format(u32 h_control, u16 *pw_output_format)
{
	u16 err;
	u32 param;

	err = hpi_control_param1_get(h_control, HPI_AESEBUTX_FORMAT, &param);
	if (!err && pw_output_format)
		*pw_output_format = (u16)param;

	return err;
}

u16 hpi_bitstream_set_clock_edge(u32 h_control, u16 edge_type)
{
	return hpi_control_param_set(h_control, HPI_BITSTREAM_CLOCK_EDGE,
		edge_type, 0);
}

u16 hpi_bitstream_set_data_polarity(u32 h_control, u16 polarity)
{
	return hpi_control_param_set(h_control, HPI_BITSTREAM_DATA_POLARITY,
		polarity, 0);
}

u16 hpi_bitstream_get_activity(u32 h_control, u16 *pw_clk_activity,
	u16 *pw_data_activity)
{
	struct hpi_message hm;
	struct hpi_response hr;
	hpi_init_message_response(&hm, &hr, HPI_OBJ_CONTROL,
		HPI_CONTROL_GET_STATE);
	if (hpi_handle_indexes(h_control, &hm.adapter_index, &hm.obj_index))
		return HPI_ERROR_INVALID_HANDLE;
	hm.u.c.attribute = HPI_BITSTREAM_ACTIVITY;
	hpi_send_recv(&hm, &hr);
	if (pw_clk_activity)
		*pw_clk_activity = (u16)hr.u.c.param1;
	if (pw_data_activity)
		*pw_data_activity = (u16)hr.u.c.param2;
	return hr.error;
}

u16 hpi_channel_mode_query_mode(const u32 h_mode, const u32 index,
	u16 *pw_mode)
{
	u32 qr;
	u16 err;

	err = hpi_control_query(h_mode, HPI_CHANNEL_MODE_MODE, index, 0, &qr);
	*pw_mode = (u16)qr;
	return err;
}

u16 hpi_channel_mode_set(u32 h_control, u16 mode)
{
	return hpi_control_param_set(h_control, HPI_CHANNEL_MODE_MODE, mode,
		0);
}

u16 hpi_channel_mode_get(u32 h_control, u16 *mode)
{
	u32 mode32 = 0;
	u16 err = hpi_control_param1_get(h_control,
		HPI_CHANNEL_MODE_MODE, &mode32);
	if (mode)
		*mode = (u16)mode32;
	return err;
}

u16 hpi_cobranet_hmi_write(u32 h_control, u32 hmi_address, u32 byte_count,
	u8 *pb_data)
{
	struct hpi_message hm;
	struct hpi_response hr;

	hpi_init_message_response(&hm, &hr, HPI_OBJ_CONTROLEX,
		HPI_CONTROL_SET_STATE);
	if (hpi_handle_indexes(h_control, &hm.adapter_index, &hm.obj_index))
		return HPI_ERROR_INVALID_HANDLE;

	hm.u.cx.u.cobranet_data.byte_count = byte_count;
	hm.u.cx.u.cobranet_data.hmi_address = hmi_address;

	if (byte_count <= 8) {
		memcpy(hm.u.cx.u.cobranet_data.data, pb_data, byte_count);
		hm.u.cx.attribute = HPI_COBRANET_SET;
	} else {
		hm.u.cx.u.cobranet_bigdata.pb_data = pb_data;
		hm.u.cx.attribute = HPI_COBRANET_SET_DATA;
	}

	hpi_send_recv(&hm, &hr);

	return hr.error;
}

u16 hpi_cobranet_hmi_read(u32 h_control, u32 hmi_address, u32 max_byte_count,
	u32 *pbyte_count, u8 *pb_data)
{
	struct hpi_message hm;
	struct hpi_response hr;

	hpi_init_message_response(&hm, &hr, HPI_OBJ_CONTROLEX,
		HPI_CONTROL_GET_STATE);
	if (hpi_handle_indexes(h_control, &hm.adapter_index, &hm.obj_index))
		return HPI_ERROR_INVALID_HANDLE;

	hm.u.cx.u.cobranet_data.byte_count = max_byte_count;
	hm.u.cx.u.cobranet_data.hmi_address = hmi_address;

	if (max_byte_count <= 8) {
		hm.u.cx.attribute = HPI_COBRANET_GET;
	} else {
		hm.u.cx.u.cobranet_bigdata.pb_data = pb_data;
		hm.u.cx.attribute = HPI_COBRANET_GET_DATA;
	}

	hpi_send_recv(&hm, &hr);
	if (!hr.error && pb_data) {

		*pbyte_count = hr.u.cx.u.cobranet_data.byte_count;

		if (*pbyte_count < max_byte_count)
			max_byte_count = *pbyte_count;

		if (hm.u.cx.attribute == HPI_COBRANET_GET) {
			memcpy(pb_data, hr.u.cx.u.cobranet_data.data,
				max_byte_count);
		} else {

		}

	}
	return hr.error;
}

u16 hpi_cobranet_hmi_get_status(u32 h_control, u32 *pstatus,
	u32 *preadable_size, u32 *pwriteable_size)
{
	struct hpi_message hm;
	struct hpi_response hr;

	hpi_init_message_response(&hm, &hr, HPI_OBJ_CONTROLEX,
		HPI_CONTROL_GET_STATE);
	if (hpi_handle_indexes(h_control, &hm.adapter_index, &hm.obj_index))
		return HPI_ERROR_INVALID_HANDLE;

	hm.u.cx.attribute = HPI_COBRANET_GET_STATUS;

	hpi_send_recv(&hm, &hr);
	if (!hr.error) {
		if (pstatus)
			*pstatus = hr.u.cx.u.cobranet_status.status;
		if (preadable_size)
			*preadable_size =
				hr.u.cx.u.cobranet_status.readable_size;
		if (pwriteable_size)
			*pwriteable_size =
				hr.u.cx.u.cobranet_status.writeable_size;
	}
	return hr.error;
}

u16 hpi_cobranet_get_ip_address(u32 h_control, u32 *pdw_ip_address)
{
	u32 byte_count;
	u32 iP;
	u16 err;

	err = hpi_cobranet_hmi_read(h_control,
		HPI_COBRANET_HMI_cobra_ip_mon_currentIP, 4, &byte_count,
		(u8 *)&iP);

	*pdw_ip_address =
		((iP & 0xff000000) >> 8) | ((iP & 0x00ff0000) << 8) | ((iP &
			0x0000ff00) >> 8) | ((iP & 0x000000ff) << 8);

	if (err)
		*pdw_ip_address = 0;

	return err;

}

u16 hpi_cobranet_set_ip_address(u32 h_control, u32 dw_ip_address)
{
	u32 iP;
	u16 err;

	iP = ((dw_ip_address & 0xff000000) >> 8) | ((dw_ip_address &
			0x00ff0000) << 8) | ((dw_ip_address & 0x0000ff00) >>
		8) | ((dw_ip_address & 0x000000ff) << 8);

	err = hpi_cobranet_hmi_write(h_control,
		HPI_COBRANET_HMI_cobra_ip_mon_currentIP, 4, (u8 *)&iP);

	return err;

}

u16 hpi_cobranet_get_static_ip_address(u32 h_control, u32 *pdw_ip_address)
{
	u32 byte_count;
	u32 iP;
	u16 err;
	err = hpi_cobranet_hmi_read(h_control,
		HPI_COBRANET_HMI_cobra_ip_mon_staticIP, 4, &byte_count,
		(u8 *)&iP);

	*pdw_ip_address =
		((iP & 0xff000000) >> 8) | ((iP & 0x00ff0000) << 8) | ((iP &
			0x0000ff00) >> 8) | ((iP & 0x000000ff) << 8);

	if (err)
		*pdw_ip_address = 0;

	return err;

}

u16 hpi_cobranet_set_static_ip_address(u32 h_control, u32 dw_ip_address)
{
	u32 iP;
	u16 err;

	iP = ((dw_ip_address & 0xff000000) >> 8) | ((dw_ip_address &
			0x00ff0000) << 8) | ((dw_ip_address & 0x0000ff00) >>
		8) | ((dw_ip_address & 0x000000ff) << 8);

	err = hpi_cobranet_hmi_write(h_control,
		HPI_COBRANET_HMI_cobra_ip_mon_staticIP, 4, (u8 *)&iP);

	return err;

}

u16 hpi_cobranet_get_macaddress(u32 h_control, u32 *p_mac_msbs,
	u32 *p_mac_lsbs)
{
	u32 byte_count;
	u16 err;
	u32 mac;

	err = hpi_cobranet_hmi_read(h_control,
		HPI_COBRANET_HMI_cobra_if_phy_address, 4, &byte_count,
		(u8 *)&mac);

	if (!err) {
		*p_mac_msbs =
			((mac & 0xff000000) >> 8) | ((mac & 0x00ff0000) << 8)
			| ((mac & 0x0000ff00) >> 8) | ((mac & 0x000000ff) <<
			8);

		err = hpi_cobranet_hmi_read(h_control,
			HPI_COBRANET_HMI_cobra_if_phy_address + 1, 4,
			&byte_count, (u8 *)&mac);
	}

	if (!err) {
		*p_mac_lsbs =
			((mac & 0xff000000) >> 8) | ((mac & 0x00ff0000) << 8)
			| ((mac & 0x0000ff00) >> 8) | ((mac & 0x000000ff) <<
			8);
	} else {
		*p_mac_msbs = 0;
		*p_mac_lsbs = 0;
	}

	return err;
}

u16 hpi_compander_set_enable(u32 h_control, u32 enable)
{
	return hpi_control_param_set(h_control, HPI_GENERIC_ENABLE, enable,
		0);
}

u16 hpi_compander_get_enable(u32 h_control, u32 *enable)
{
	return hpi_control_param1_get(h_control, HPI_GENERIC_ENABLE, enable);
}

u16 hpi_compander_set_makeup_gain(u32 h_control, short makeup_gain0_01dB)
{
	return hpi_control_log_set2(h_control, HPI_COMPANDER_MAKEUPGAIN,
		makeup_gain0_01dB, 0);
}

u16 hpi_compander_get_makeup_gain(u32 h_control, short *makeup_gain0_01dB)
{
	return hpi_control_log_get2(h_control, HPI_COMPANDER_MAKEUPGAIN,
		makeup_gain0_01dB, NULL);
}

u16 hpi_compander_set_attack_time_constant(u32 h_control, unsigned int index,
	u32 attack)
{
	return hpi_control_param_set(h_control, HPI_COMPANDER_ATTACK, attack,
		index);
}

u16 hpi_compander_get_attack_time_constant(u32 h_control, unsigned int index,
	u32 *attack)
{
	return hpi_control_param_get(h_control, HPI_COMPANDER_ATTACK, 0,
		index, attack, NULL);
}

u16 hpi_compander_set_decay_time_constant(u32 h_control, unsigned int index,
	u32 decay)
{
	return hpi_control_param_set(h_control, HPI_COMPANDER_DECAY, decay,
		index);
}

u16 hpi_compander_get_decay_time_constant(u32 h_control, unsigned int index,
	u32 *decay)
{
	return hpi_control_param_get(h_control, HPI_COMPANDER_DECAY, 0, index,
		decay, NULL);

}

u16 hpi_compander_set_threshold(u32 h_control, unsigned int index,
	short threshold0_01dB)
{
	struct hpi_message hm;
	struct hpi_response hr;

	hpi_init_message_response(&hm, &hr, HPI_OBJ_CONTROL,
		HPI_CONTROL_SET_STATE);
	if (hpi_handle_indexes(h_control, &hm.adapter_index, &hm.obj_index))
		return HPI_ERROR_INVALID_HANDLE;
	hm.u.c.attribute = HPI_COMPANDER_THRESHOLD;
	hm.u.c.param2 = index;
	hm.u.c.an_log_value[0] = threshold0_01dB;

	hpi_send_recv(&hm, &hr);

	return hr.error;
}

u16 hpi_compander_get_threshold(u32 h_control, unsigned int index,
	short *threshold0_01dB)
{
	struct hpi_message hm;
	struct hpi_response hr;

	hpi_init_message_response(&hm, &hr, HPI_OBJ_CONTROL,
		HPI_CONTROL_GET_STATE);
	if (hpi_handle_indexes(h_control, &hm.adapter_index, &hm.obj_index))
		return HPI_ERROR_INVALID_HANDLE;
	hm.u.c.attribute = HPI_COMPANDER_THRESHOLD;
	hm.u.c.param2 = index;

	hpi_send_recv(&hm, &hr);
	*threshold0_01dB = hr.u.c.an_log_value[0];

	return hr.error;
}

u16 hpi_compander_set_ratio(u32 h_control, u32 index, u32 ratio100)
{
	return hpi_control_param_set(h_control, HPI_COMPANDER_RATIO, ratio100,
		index);
}

u16 hpi_compander_get_ratio(u32 h_control, u32 index, u32 *ratio100)
{
	return hpi_control_param_get(h_control, HPI_COMPANDER_RATIO, 0, index,
		ratio100, NULL);
}

u16 hpi_level_query_range(u32 h_control, short *min_gain_01dB,
	short *max_gain_01dB, short *step_gain_01dB)
{
	struct hpi_message hm;
	struct hpi_response hr;

	hpi_init_message_response(&hm, &hr, HPI_OBJ_CONTROL,
		HPI_CONTROL_GET_STATE);
	if (hpi_handle_indexes(h_control, &hm.adapter_index, &hm.obj_index))
		return HPI_ERROR_INVALID_HANDLE;
	hm.u.c.attribute = HPI_LEVEL_RANGE;

	hpi_send_recv(&hm, &hr);
	if (hr.error) {
		hr.u.c.an_log_value[0] = 0;
		hr.u.c.an_log_value[1] = 0;
		hr.u.c.param1 = 0;
	}
	if (min_gain_01dB)
		*min_gain_01dB = hr.u.c.an_log_value[0];
	if (max_gain_01dB)
		*max_gain_01dB = hr.u.c.an_log_value[1];
	if (step_gain_01dB)
		*step_gain_01dB = (short)hr.u.c.param1;
	return hr.error;
}

u16 hpi_level_set_gain(u32 h_control, short an_gain0_01dB[HPI_MAX_CHANNELS]
	)
{
	return hpi_control_log_set2(h_control, HPI_LEVEL_GAIN,
		an_gain0_01dB[0], an_gain0_01dB[1]);
}

u16 hpi_level_get_gain(u32 h_control, short an_gain0_01dB[HPI_MAX_CHANNELS]
	)
{
	return hpi_control_log_get2(h_control, HPI_LEVEL_GAIN,
		&an_gain0_01dB[0], &an_gain0_01dB[1]);
}

u16 hpi_meter_query_channels(const u32 h_meter, u32 *p_channels)
{
	return hpi_control_query(h_meter, HPI_METER_NUM_CHANNELS, 0, 0,
		p_channels);
}

u16 hpi_meter_get_peak(u32 h_control, short an_peakdB[HPI_MAX_CHANNELS]
	)
{
	short i = 0;

	struct hpi_message hm;
	struct hpi_response hr;

	hpi_init_message_response(&hm, &hr, HPI_OBJ_CONTROL,
		HPI_CONTROL_GET_STATE);
	if (hpi_handle_indexes(h_control, &hm.adapter_index, &hm.obj_index))
		return HPI_ERROR_INVALID_HANDLE;
	hm.obj_index = hm.obj_index;
	hm.u.c.attribute = HPI_METER_PEAK;

	hpi_send_recv(&hm, &hr);

	if (!hr.error)
		memcpy(an_peakdB, hr.u.c.an_log_value,
			sizeof(short) * HPI_MAX_CHANNELS);
	else
		for (i = 0; i < HPI_MAX_CHANNELS; i++)
			an_peakdB[i] = HPI_METER_MINIMUM;
	return hr.error;
}

u16 hpi_meter_get_rms(u32 h_control, short an_rmsdB[HPI_MAX_CHANNELS]
	)
{
	short i = 0;

	struct hpi_message hm;
	struct hpi_response hr;

	hpi_init_message_response(&hm, &hr, HPI_OBJ_CONTROL,
		HPI_CONTROL_GET_STATE);
	if (hpi_handle_indexes(h_control, &hm.adapter_index, &hm.obj_index))
		return HPI_ERROR_INVALID_HANDLE;
	hm.u.c.attribute = HPI_METER_RMS;

	hpi_send_recv(&hm, &hr);

	if (!hr.error)
		memcpy(an_rmsdB, hr.u.c.an_log_value,
			sizeof(short) * HPI_MAX_CHANNELS);
	else
		for (i = 0; i < HPI_MAX_CHANNELS; i++)
			an_rmsdB[i] = HPI_METER_MINIMUM;

	return hr.error;
}

u16 hpi_meter_set_rms_ballistics(u32 h_control, u16 attack, u16 decay)
{
	return hpi_control_param_set(h_control, HPI_METER_RMS_BALLISTICS,
		attack, decay);
}

u16 hpi_meter_get_rms_ballistics(u32 h_control, u16 *pn_attack, u16 *pn_decay)
{
	u32 attack;
	u32 decay;
	u16 error;

	error = hpi_control_param2_get(h_control, HPI_METER_RMS_BALLISTICS,
		&attack, &decay);

	if (pn_attack)
		*pn_attack = (unsigned short)attack;
	if (pn_decay)
		*pn_decay = (unsigned short)decay;

	return error;
}

u16 hpi_meter_set_peak_ballistics(u32 h_control, u16 attack, u16 decay)
{
	return hpi_control_param_set(h_control, HPI_METER_PEAK_BALLISTICS,
		attack, decay);
}

u16 hpi_meter_get_peak_ballistics(u32 h_control, u16 *pn_attack,
	u16 *pn_decay)
{
	u32 attack;
	u32 decay;
	u16 error;

	error = hpi_control_param2_get(h_control, HPI_METER_PEAK_BALLISTICS,
		&attack, &decay);

	if (pn_attack)
		*pn_attack = (short)attack;
	if (pn_decay)
		*pn_decay = (short)decay;

	return error;
}

u16 hpi_microphone_set_phantom_power(u32 h_control, u16 on_off)
{
	return hpi_control_param_set(h_control, HPI_MICROPHONE_PHANTOM_POWER,
		(u32)on_off, 0);
}

u16 hpi_microphone_get_phantom_power(u32 h_control, u16 *pw_on_off)
{
	u16 error = 0;
	u32 on_off = 0;
	error = hpi_control_param1_get(h_control,
		HPI_MICROPHONE_PHANTOM_POWER, &on_off);
	if (pw_on_off)
		*pw_on_off = (u16)on_off;
	return error;
}

u16 hpi_multiplexer_set_source(u32 h_control, u16 source_node_type,
	u16 source_node_index)
{
	return hpi_control_param_set(h_control, HPI_MULTIPLEXER_SOURCE,
		source_node_type, source_node_index);
}

u16 hpi_multiplexer_get_source(u32 h_control, u16 *source_node_type,
	u16 *source_node_index)
{
	u32 node, index;
	u16 err = hpi_control_param2_get(h_control,
		HPI_MULTIPLEXER_SOURCE, &node,
		&index);
	if (source_node_type)
		*source_node_type = (u16)node;
	if (source_node_index)
		*source_node_index = (u16)index;
	return err;
}

u16 hpi_multiplexer_query_source(u32 h_control, u16 index,
	u16 *source_node_type, u16 *source_node_index)
{
	struct hpi_message hm;
	struct hpi_response hr;
	hpi_init_message_response(&hm, &hr, HPI_OBJ_CONTROL,
		HPI_CONTROL_GET_STATE);
	if (hpi_handle_indexes(h_control, &hm.adapter_index, &hm.obj_index))
		return HPI_ERROR_INVALID_HANDLE;
	hm.u.c.attribute = HPI_MULTIPLEXER_QUERYSOURCE;
	hm.u.c.param1 = index;

	hpi_send_recv(&hm, &hr);

	if (source_node_type)
		*source_node_type = (u16)hr.u.c.param1;
	if (source_node_index)
		*source_node_index = (u16)hr.u.c.param2;
	return hr.error;
}

u16 hpi_parametric_eq_get_info(u32 h_control, u16 *pw_number_of_bands,
	u16 *pw_on_off)
{
	u32 oB = 0;
	u32 oO = 0;
	u16 error = 0;

	error = hpi_control_param2_get(h_control, HPI_EQUALIZER_NUM_FILTERS,
		&oO, &oB);
	if (pw_number_of_bands)
		*pw_number_of_bands = (u16)oB;
	if (pw_on_off)
		*pw_on_off = (u16)oO;
	return error;
}

u16 hpi_parametric_eq_set_state(u32 h_control, u16 on_off)
{
	return hpi_control_param_set(h_control, HPI_EQUALIZER_NUM_FILTERS,
		on_off, 0);
}

u16 hpi_parametric_eq_get_band(u32 h_control, u16 index, u16 *pn_type,
	u32 *pfrequency_hz, short *pnQ100, short *pn_gain0_01dB)
{
	struct hpi_message hm;
	struct hpi_response hr;

	hpi_init_message_response(&hm, &hr, HPI_OBJ_CONTROL,
		HPI_CONTROL_GET_STATE);
	if (hpi_handle_indexes(h_control, &hm.adapter_index, &hm.obj_index))
		return HPI_ERROR_INVALID_HANDLE;
	hm.u.c.attribute = HPI_EQUALIZER_FILTER;
	hm.u.c.param2 = index;

	hpi_send_recv(&hm, &hr);

	if (pfrequency_hz)
		*pfrequency_hz = hr.u.c.param1;
	if (pn_type)
		*pn_type = (u16)(hr.u.c.param2 >> 16);
	if (pnQ100)
		*pnQ100 = hr.u.c.an_log_value[1];
	if (pn_gain0_01dB)
		*pn_gain0_01dB = hr.u.c.an_log_value[0];

	return hr.error;
}

u16 hpi_parametric_eq_set_band(u32 h_control, u16 index, u16 type,
	u32 frequency_hz, short q100, short gain0_01dB)
{
	struct hpi_message hm;
	struct hpi_response hr;

	hpi_init_message_response(&hm, &hr, HPI_OBJ_CONTROL,
		HPI_CONTROL_SET_STATE);
	if (hpi_handle_indexes(h_control, &hm.adapter_index, &hm.obj_index))
		return HPI_ERROR_INVALID_HANDLE;

	hm.u.c.param1 = frequency_hz;
	hm.u.c.param2 = (index & 0xFFFFL) + ((u32)type << 16);
	hm.u.c.an_log_value[0] = gain0_01dB;
	hm.u.c.an_log_value[1] = q100;
	hm.u.c.attribute = HPI_EQUALIZER_FILTER;

	hpi_send_recv(&hm, &hr);

	return hr.error;
}

u16 hpi_parametric_eq_get_coeffs(u32 h_control, u16 index, short coeffs[5]
	)
{
	struct hpi_message hm;
	struct hpi_response hr;

	hpi_init_message_response(&hm, &hr, HPI_OBJ_CONTROL,
		HPI_CONTROL_GET_STATE);
	if (hpi_handle_indexes(h_control, &hm.adapter_index, &hm.obj_index))
		return HPI_ERROR_INVALID_HANDLE;
	hm.u.c.attribute = HPI_EQUALIZER_COEFFICIENTS;
	hm.u.c.param2 = index;

	hpi_send_recv(&hm, &hr);

	coeffs[0] = (short)hr.u.c.an_log_value[0];
	coeffs[1] = (short)hr.u.c.an_log_value[1];
	coeffs[2] = (short)hr.u.c.param1;
	coeffs[3] = (short)(hr.u.c.param1 >> 16);
	coeffs[4] = (short)hr.u.c.param2;

	return hr.error;
}

u16 hpi_sample_clock_query_source(const u32 h_clock, const u32 index,
	u16 *pw_source)
{
	u32 qr;
	u16 err;

	err = hpi_control_query(h_clock, HPI_SAMPLECLOCK_SOURCE, index, 0,
		&qr);
	*pw_source = (u16)qr;
	return err;
}

u16 hpi_sample_clock_set_source(u32 h_control, u16 source)
{
	return hpi_control_param_set(h_control, HPI_SAMPLECLOCK_SOURCE,
		source, 0);
}

u16 hpi_sample_clock_get_source(u32 h_control, u16 *pw_source)
{
	u16 err = 0;
	u32 source = 0;
	err = hpi_control_param1_get(h_control, HPI_SAMPLECLOCK_SOURCE,
		&source);
	if (!err)
		if (pw_source)
			*pw_source = (u16)source;
	return err;
}

u16 hpi_sample_clock_query_source_index(const u32 h_clock, const u32 index,
	const u32 source, u16 *pw_source_index)
{
	u32 qr;
	u16 err;

	err = hpi_control_query(h_clock, HPI_SAMPLECLOCK_SOURCE_INDEX, index,
		source, &qr);
	*pw_source_index = (u16)qr;
	return err;
}

u16 hpi_sample_clock_set_source_index(u32 h_control, u16 source_index)
{
	return hpi_control_param_set(h_control, HPI_SAMPLECLOCK_SOURCE_INDEX,
		source_index, 0);
}

u16 hpi_sample_clock_get_source_index(u32 h_control, u16 *pw_source_index)
{
	u16 err = 0;
	u32 source_index = 0;
	err = hpi_control_param1_get(h_control, HPI_SAMPLECLOCK_SOURCE_INDEX,
		&source_index);
	if (!err)
		if (pw_source_index)
			*pw_source_index = (u16)source_index;
	return err;
}

u16 hpi_sample_clock_query_local_rate(const u32 h_clock, const u32 index,
	u32 *prate)
{
	u16 err;
	err = hpi_control_query(h_clock, HPI_SAMPLECLOCK_LOCAL_SAMPLERATE,
		index, 0, prate);

	return err;
}

u16 hpi_sample_clock_set_local_rate(u32 h_control, u32 sample_rate)
{
	return hpi_control_param_set(h_control,
		HPI_SAMPLECLOCK_LOCAL_SAMPLERATE, sample_rate, 0);
}

u16 hpi_sample_clock_get_local_rate(u32 h_control, u32 *psample_rate)
{
	u16 err = 0;
	u32 sample_rate = 0;
	err = hpi_control_param1_get(h_control,
		HPI_SAMPLECLOCK_LOCAL_SAMPLERATE, &sample_rate);
	if (!err)
		if (psample_rate)
			*psample_rate = sample_rate;
	return err;
}

u16 hpi_sample_clock_get_sample_rate(u32 h_control, u32 *psample_rate)
{
	u16 err = 0;
	u32 sample_rate = 0;
	err = hpi_control_param1_get(h_control, HPI_SAMPLECLOCK_SAMPLERATE,
		&sample_rate);
	if (!err)
		if (psample_rate)
			*psample_rate = sample_rate;
	return err;
}

u16 hpi_sample_clock_set_auto(u32 h_control, u32 enable)
{
	return hpi_control_param_set(h_control, HPI_SAMPLECLOCK_AUTO, enable,
		0);
}

u16 hpi_sample_clock_get_auto(u32 h_control, u32 *penable)
{
	return hpi_control_param1_get(h_control, HPI_SAMPLECLOCK_AUTO,
		penable);
}

u16 hpi_sample_clock_set_local_rate_lock(u32 h_control, u32 lock)
{
	return hpi_control_param_set(h_control, HPI_SAMPLECLOCK_LOCAL_LOCK,
		lock, 0);
}

u16 hpi_sample_clock_get_local_rate_lock(u32 h_control, u32 *plock)
{
	return hpi_control_param1_get(h_control, HPI_SAMPLECLOCK_LOCAL_LOCK,
		plock);
}

u16 hpi_tone_detector_get_frequency(u32 h_control, u32 index, u32 *frequency)
{
	return hpi_control_param_get(h_control, HPI_TONEDETECTOR_FREQUENCY,
		index, 0, frequency, NULL);
}

u16 hpi_tone_detector_get_state(u32 h_control, u32 *state)
{
	return hpi_control_param1_get(h_control, HPI_TONEDETECTOR_STATE,
		state);
}

u16 hpi_tone_detector_set_enable(u32 h_control, u32 enable)
{
	return hpi_control_param_set(h_control, HPI_GENERIC_ENABLE, enable,
		0);
}

u16 hpi_tone_detector_get_enable(u32 h_control, u32 *enable)
{
	return hpi_control_param1_get(h_control, HPI_GENERIC_ENABLE, enable);
}

u16 hpi_tone_detector_set_event_enable(u32 h_control, u32 event_enable)
{
	return hpi_control_param_set(h_control, HPI_GENERIC_EVENT_ENABLE,
		(u32)event_enable, 0);
}

u16 hpi_tone_detector_get_event_enable(u32 h_control, u32 *event_enable)
{
	return hpi_control_param1_get(h_control, HPI_GENERIC_EVENT_ENABLE,
		event_enable);
}

u16 hpi_tone_detector_set_threshold(u32 h_control, int threshold)
{
	return hpi_control_param_set(h_control, HPI_TONEDETECTOR_THRESHOLD,
		(u32)threshold, 0);
}

u16 hpi_tone_detector_get_threshold(u32 h_control, int *threshold)
{
	return hpi_control_param1_get(h_control, HPI_TONEDETECTOR_THRESHOLD,
		(u32 *)threshold);
}

u16 hpi_silence_detector_get_state(u32 h_control, u32 *state)
{
	return hpi_control_param1_get(h_control, HPI_SILENCEDETECTOR_STATE,
		state);
}

u16 hpi_silence_detector_set_enable(u32 h_control, u32 enable)
{
	return hpi_control_param_set(h_control, HPI_GENERIC_ENABLE, enable,
		0);
}

u16 hpi_silence_detector_get_enable(u32 h_control, u32 *enable)
{
	return hpi_control_param1_get(h_control, HPI_GENERIC_ENABLE, enable);
}

u16 hpi_silence_detector_set_event_enable(u32 h_control, u32 event_enable)
{
	return hpi_control_param_set(h_control, HPI_GENERIC_EVENT_ENABLE,
		event_enable, 0);
}

u16 hpi_silence_detector_get_event_enable(u32 h_control, u32 *event_enable)
{
	return hpi_control_param1_get(h_control, HPI_GENERIC_EVENT_ENABLE,
		event_enable);
}

u16 hpi_silence_detector_set_delay(u32 h_control, u32 delay)
{
	return hpi_control_param_set(h_control, HPI_SILENCEDETECTOR_DELAY,
		delay, 0);
}

u16 hpi_silence_detector_get_delay(u32 h_control, u32 *delay)
{
	return hpi_control_param1_get(h_control, HPI_SILENCEDETECTOR_DELAY,
		delay);
}

u16 hpi_silence_detector_set_threshold(u32 h_control, int threshold)
{
	return hpi_control_param_set(h_control, HPI_SILENCEDETECTOR_THRESHOLD,
		threshold, 0);
}

u16 hpi_silence_detector_get_threshold(u32 h_control, int *threshold)
{
	return hpi_control_param1_get(h_control,
		HPI_SILENCEDETECTOR_THRESHOLD, (u32 *)threshold);
}

u16 hpi_tuner_query_band(const u32 h_tuner, const u32 index, u16 *pw_band)
{
	u32 qr;
	u16 err;

	err = hpi_control_query(h_tuner, HPI_TUNER_BAND, index, 0, &qr);
	*pw_band = (u16)qr;
	return err;
}

u16 hpi_tuner_set_band(u32 h_control, u16 band)
{
	return hpi_control_param_set(h_control, HPI_TUNER_BAND, band, 0);
}

u16 hpi_tuner_get_band(u32 h_control, u16 *pw_band)
{
	u32 band = 0;
	u16 error = 0;

	error = hpi_control_param1_get(h_control, HPI_TUNER_BAND, &band);
	if (pw_band)
		*pw_band = (u16)band;
	return error;
}

u16 hpi_tuner_query_frequency(const u32 h_tuner, const u32 index,
	const u16 band, u32 *pfreq)
{
	return hpi_control_query(h_tuner, HPI_TUNER_FREQ, index, band, pfreq);
}

u16 hpi_tuner_set_frequency(u32 h_control, u32 freq_ink_hz)
{
	return hpi_control_param_set(h_control, HPI_TUNER_FREQ, freq_ink_hz,
		0);
}

u16 hpi_tuner_get_frequency(u32 h_control, u32 *pw_freq_ink_hz)
{
	return hpi_control_param1_get(h_control, HPI_TUNER_FREQ,
		pw_freq_ink_hz);
}

u16 hpi_tuner_query_gain(const u32 h_tuner, const u32 index, u16 *pw_gain)
{
	u32 qr;
	u16 err;

	err = hpi_control_query(h_tuner, HPI_TUNER_BAND, index, 0, &qr);
	*pw_gain = (u16)qr;
	return err;
}

u16 hpi_tuner_set_gain(u32 h_control, short gain)
{
	return hpi_control_param_set(h_control, HPI_TUNER_GAIN, gain, 0);
}

u16 hpi_tuner_get_gain(u32 h_control, short *pn_gain)
{
	u32 gain = 0;
	u16 error = 0;

	error = hpi_control_param1_get(h_control, HPI_TUNER_GAIN, &gain);
	if (pn_gain)
		*pn_gain = (u16)gain;
	return error;
}

u16 hpi_tuner_get_rf_level(u32 h_control, short *pw_level)
{
	struct hpi_message hm;
	struct hpi_response hr;

	hpi_init_message_response(&hm, &hr, HPI_OBJ_CONTROL,
		HPI_CONTROL_GET_STATE);
	if (hpi_handle_indexes(h_control, &hm.adapter_index, &hm.obj_index))
		return HPI_ERROR_INVALID_HANDLE;
	hm.u.cu.attribute = HPI_TUNER_LEVEL_AVG;
	hpi_send_recv(&hm, &hr);
	if (pw_level)
		*pw_level = hr.u.cu.tuner.s_level;
	return hr.error;
}

u16 hpi_tuner_get_raw_rf_level(u32 h_control, short *pw_level)
{
	struct hpi_message hm;
	struct hpi_response hr;

	hpi_init_message_response(&hm, &hr, HPI_OBJ_CONTROL,
		HPI_CONTROL_GET_STATE);
	if (hpi_handle_indexes(h_control, &hm.adapter_index, &hm.obj_index))
		return HPI_ERROR_INVALID_HANDLE;
	hm.u.cu.attribute = HPI_TUNER_LEVEL_RAW;
	hpi_send_recv(&hm, &hr);
	if (pw_level)
		*pw_level = hr.u.cu.tuner.s_level;
	return hr.error;
}

u16 hpi_tuner_query_deemphasis(const u32 h_tuner, const u32 index,
	const u16 band, u32 *pdeemphasis)
{
	return hpi_control_query(h_tuner, HPI_TUNER_DEEMPHASIS, index, band,
		pdeemphasis);
}

u16 hpi_tuner_set_deemphasis(u32 h_control, u32 deemphasis)
{
	return hpi_control_param_set(h_control, HPI_TUNER_DEEMPHASIS,
		deemphasis, 0);
}

u16 hpi_tuner_get_deemphasis(u32 h_control, u32 *pdeemphasis)
{
	return hpi_control_param1_get(h_control, HPI_TUNER_DEEMPHASIS,
		pdeemphasis);
}

u16 hpi_tuner_query_program(const u32 h_tuner, u32 *pbitmap_program)
{
	return hpi_control_query(h_tuner, HPI_TUNER_PROGRAM, 0, 0,
		pbitmap_program);
}

u16 hpi_tuner_set_program(u32 h_control, u32 program)
{
	return hpi_control_param_set(h_control, HPI_TUNER_PROGRAM, program,
		0);
}

u16 hpi_tuner_get_program(u32 h_control, u32 *pprogram)
{
	return hpi_control_param1_get(h_control, HPI_TUNER_PROGRAM, pprogram);
}

u16 hpi_tuner_get_hd_radio_dsp_version(u32 h_control, char *psz_dsp_version,
	const u32 string_size)
{
	return hpi_control_get_string(h_control,
		HPI_TUNER_HDRADIO_DSP_VERSION, psz_dsp_version, string_size);
}

u16 hpi_tuner_get_hd_radio_sdk_version(u32 h_control, char *psz_sdk_version,
	const u32 string_size)
{
	return hpi_control_get_string(h_control,
		HPI_TUNER_HDRADIO_SDK_VERSION, psz_sdk_version, string_size);
}

u16 hpi_tuner_get_status(u32 h_control, u16 *pw_status_mask, u16 *pw_status)
{
	u32 status = 0;
	u16 error = 0;

	error = hpi_control_param1_get(h_control, HPI_TUNER_STATUS, &status);
	if (pw_status) {
		if (!error) {
			*pw_status_mask = (u16)(status >> 16);
			*pw_status = (u16)(status & 0xFFFF);
		} else {
			*pw_status_mask = 0;
			*pw_status = 0;
		}
	}
	return error;
}

u16 hpi_tuner_set_mode(u32 h_control, u32 mode, u32 value)
{
	return hpi_control_param_set(h_control, HPI_TUNER_MODE, mode, value);
}

u16 hpi_tuner_get_mode(u32 h_control, u32 mode, u32 *pn_value)
{
	return hpi_control_param_get(h_control, HPI_TUNER_MODE, mode, 0,
		pn_value, NULL);
}

u16 hpi_tuner_get_hd_radio_signal_quality(u32 h_control, u32 *pquality)
{
	return hpi_control_param1_get(h_control,
		HPI_TUNER_HDRADIO_SIGNAL_QUALITY, pquality);
}

u16 hpi_tuner_get_hd_radio_signal_blend(u32 h_control, u32 *pblend)
{
	return hpi_control_param1_get(h_control, HPI_TUNER_HDRADIO_BLEND,
		pblend);
}

u16 hpi_tuner_set_hd_radio_signal_blend(u32 h_control, const u32 blend)
{
	return hpi_control_param_set(h_control, HPI_TUNER_HDRADIO_BLEND,
		blend, 0);
}

u16 hpi_tuner_get_rds(u32 h_control, char *p_data)
{
	struct hpi_message hm;
	struct hpi_response hr;

	hpi_init_message_response(&hm, &hr, HPI_OBJ_CONTROL,
		HPI_CONTROL_GET_STATE);
	if (hpi_handle_indexes(h_control, &hm.adapter_index, &hm.obj_index))
		return HPI_ERROR_INVALID_HANDLE;
	hm.u.c.attribute = HPI_TUNER_RDS;
	hpi_send_recv(&hm, &hr);
	if (p_data) {
		*(u32 *)&p_data[0] = hr.u.cu.tuner.rds.data[0];
		*(u32 *)&p_data[4] = hr.u.cu.tuner.rds.data[1];
		*(u32 *)&p_data[8] = hr.u.cu.tuner.rds.bLER;
	}
	return hr.error;
}

u16 hpi_pad_get_channel_name(u32 h_control, char *psz_string,
	const u32 data_length)
{
	return hpi_control_get_string(h_control, HPI_PAD_CHANNEL_NAME,
		psz_string, data_length);
}

u16 hpi_pad_get_artist(u32 h_control, char *psz_string, const u32 data_length)
{
	return hpi_control_get_string(h_control, HPI_PAD_ARTIST, psz_string,
		data_length);
}

u16 hpi_pad_get_title(u32 h_control, char *psz_string, const u32 data_length)
{
	return hpi_control_get_string(h_control, HPI_PAD_TITLE, psz_string,
		data_length);
}

u16 hpi_pad_get_comment(u32 h_control, char *psz_string,
	const u32 data_length)
{
	return hpi_control_get_string(h_control, HPI_PAD_COMMENT, psz_string,
		data_length);
}

u16 hpi_pad_get_program_type(u32 h_control, u32 *ppTY)
{
	return hpi_control_param1_get(h_control, HPI_PAD_PROGRAM_TYPE, ppTY);
}

u16 hpi_pad_get_rdsPI(u32 h_control, u32 *ppI)
{
	return hpi_control_param1_get(h_control, HPI_PAD_PROGRAM_ID, ppI);
}

u16 hpi_volume_query_channels(const u32 h_volume, u32 *p_channels)
{
	return hpi_control_query(h_volume, HPI_VOLUME_NUM_CHANNELS, 0, 0,
		p_channels);
}

u16 hpi_volume_set_gain(u32 h_control, short an_log_gain[HPI_MAX_CHANNELS]
	)
{
	return hpi_control_log_set2(h_control, HPI_VOLUME_GAIN,
		an_log_gain[0], an_log_gain[1]);
}

u16 hpi_volume_get_gain(u32 h_control, short an_log_gain[HPI_MAX_CHANNELS]
	)
{
	return hpi_control_log_get2(h_control, HPI_VOLUME_GAIN,
		&an_log_gain[0], &an_log_gain[1]);
}

u16 hpi_volume_set_mute(u32 h_control, u32 mute)
{
	return hpi_control_param_set(h_control, HPI_VOLUME_MUTE, mute, 0);
}

u16 hpi_volume_get_mute(u32 h_control, u32 *mute)
{
	return hpi_control_param1_get(h_control, HPI_VOLUME_MUTE, mute);
}

u16 hpi_volume_query_range(u32 h_control, short *min_gain_01dB,
	short *max_gain_01dB, short *step_gain_01dB)
{
	struct hpi_message hm;
	struct hpi_response hr;

	hpi_init_message_response(&hm, &hr, HPI_OBJ_CONTROL,
		HPI_CONTROL_GET_STATE);
	if (hpi_handle_indexes(h_control, &hm.adapter_index, &hm.obj_index))
		return HPI_ERROR_INVALID_HANDLE;
	hm.u.c.attribute = HPI_VOLUME_RANGE;

	hpi_send_recv(&hm, &hr);
	if (hr.error) {
		hr.u.c.an_log_value[0] = 0;
		hr.u.c.an_log_value[1] = 0;
		hr.u.c.param1 = 0;
	}
	if (min_gain_01dB)
		*min_gain_01dB = hr.u.c.an_log_value[0];
	if (max_gain_01dB)
		*max_gain_01dB = hr.u.c.an_log_value[1];
	if (step_gain_01dB)
		*step_gain_01dB = (short)hr.u.c.param1;
	return hr.error;
}

u16 hpi_volume_auto_fade_profile(u32 h_control,
	short an_stop_gain0_01dB[HPI_MAX_CHANNELS], u32 duration_ms,
	u16 profile)
{
	struct hpi_message hm;
	struct hpi_response hr;

	hpi_init_message_response(&hm, &hr, HPI_OBJ_CONTROL,
		HPI_CONTROL_SET_STATE);
	if (hpi_handle_indexes(h_control, &hm.adapter_index, &hm.obj_index))
		return HPI_ERROR_INVALID_HANDLE;

	memcpy(hm.u.c.an_log_value, an_stop_gain0_01dB,
		sizeof(short) * HPI_MAX_CHANNELS);

	hm.u.c.attribute = HPI_VOLUME_AUTOFADE;
	hm.u.c.param1 = duration_ms;
	hm.u.c.param2 = profile;

	hpi_send_recv(&hm, &hr);

	return hr.error;
}

u16 hpi_volume_auto_fade(u32 h_control,
	short an_stop_gain0_01dB[HPI_MAX_CHANNELS], u32 duration_ms)
{
	return hpi_volume_auto_fade_profile(h_control, an_stop_gain0_01dB,
		duration_ms, HPI_VOLUME_AUTOFADE_LOG);
}

u16 hpi_vox_set_threshold(u32 h_control, short an_gain0_01dB)
{
	struct hpi_message hm;
	struct hpi_response hr;
	hpi_init_message_response(&hm, &hr, HPI_OBJ_CONTROL,
		HPI_CONTROL_SET_STATE);
	if (hpi_handle_indexes(h_control, &hm.adapter_index, &hm.obj_index))
		return HPI_ERROR_INVALID_HANDLE;
	hm.u.c.attribute = HPI_VOX_THRESHOLD;

	hm.u.c.an_log_value[0] = an_gain0_01dB;

	hpi_send_recv(&hm, &hr);

	return hr.error;
}

u16 hpi_vox_get_threshold(u32 h_control, short *an_gain0_01dB)
{
	struct hpi_message hm;
	struct hpi_response hr;
	hpi_init_message_response(&hm, &hr, HPI_OBJ_CONTROL,
		HPI_CONTROL_GET_STATE);
	if (hpi_handle_indexes(h_control, &hm.adapter_index, &hm.obj_index))
		return HPI_ERROR_INVALID_HANDLE;
	hm.u.c.attribute = HPI_VOX_THRESHOLD;

	hpi_send_recv(&hm, &hr);

	*an_gain0_01dB = hr.u.c.an_log_value[0];

	return hr.error;
}<|MERGE_RESOLUTION|>--- conflicted
+++ resolved
@@ -105,36 +105,6 @@
 	return hr.error;
 }
 
-<<<<<<< HEAD
-u16 hpi_subsys_create_adapter(const struct hpi_resource *p_resource,
-	u16 *pw_adapter_index)
-{
-	struct hpi_message hm;
-	struct hpi_response hr;
-
-	hpi_init_message_response(&hm, &hr, HPI_OBJ_SUBSYSTEM,
-		HPI_SUBSYS_CREATE_ADAPTER);
-	hm.u.s.resource = *p_resource;
-
-	hpi_send_recv(&hm, &hr);
-
-	*pw_adapter_index = hr.u.s.adapter_index;
-	return hr.error;
-}
-
-u16 hpi_subsys_delete_adapter(u16 adapter_index)
-{
-	struct hpi_message hm;
-	struct hpi_response hr;
-	hpi_init_message_response(&hm, &hr, HPI_OBJ_SUBSYSTEM,
-		HPI_SUBSYS_DELETE_ADAPTER);
-	hm.obj_index = adapter_index;
-	hpi_send_recv(&hm, &hr);
-	return hr.error;
-}
-
-=======
->>>>>>> d762f438
 u16 hpi_subsys_get_num_adapters(int *pn_num_adapters)
 {
 	struct hpi_message hm;
