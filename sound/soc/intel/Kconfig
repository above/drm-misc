--- conflicted
+++ resolved
@@ -112,11 +112,7 @@
 
 config SND_SOC_INTEL_CHT_BSW_RT5645_MACH
 	tristate "ASoC Audio driver for Intel Cherrytrail & Braswell with RT5645/5650 codec"
-<<<<<<< HEAD
-	depends on X86_INTEL_LPSS
-=======
 	depends on X86_INTEL_LPSS && I2C
->>>>>>> c99d49a8
 	select SND_SOC_RT5645
 	select SND_SST_MFLD_PLATFORM
 	select SND_SST_IPC_ACPI
@@ -127,11 +123,7 @@
 
 config SND_SOC_INTEL_CHT_BSW_MAX98090_TI_MACH
 	tristate "ASoC Audio driver for Intel Cherrytrail & Braswell with MAX98090 & TI codec"
-<<<<<<< HEAD
-	depends on X86_INTEL_LPSS
-=======
 	depends on X86_INTEL_LPSS && I2C
->>>>>>> c99d49a8
 	select SND_SOC_MAX98090
 	select SND_SOC_TS3A227E
 	select SND_SST_MFLD_PLATFORM
