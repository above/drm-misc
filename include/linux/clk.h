/* SPDX-License-Identifier: GPL-2.0-only */
/*
 *  linux/include/linux/clk.h
 *
 *  Copyright (C) 2004 ARM Limited.
 *  Written by Deep Blue Solutions Limited.
 *  Copyright (C) 2011-2012 Linaro Ltd <mturquette@linaro.org>
 */
#ifndef __LINUX_CLK_H
#define __LINUX_CLK_H

#include <linux/err.h>
#include <linux/kernel.h>
#include <linux/notifier.h>

struct device;
struct clk;
struct device_node;
struct of_phandle_args;

/**
 * DOC: clk notifier callback types
 *
 * PRE_RATE_CHANGE - called immediately before the clk rate is changed,
 *     to indicate that the rate change will proceed.  Drivers must
 *     immediately terminate any operations that will be affected by the
 *     rate change.  Callbacks may either return NOTIFY_DONE, NOTIFY_OK,
 *     NOTIFY_STOP or NOTIFY_BAD.
 *
 * ABORT_RATE_CHANGE: called if the rate change failed for some reason
 *     after PRE_RATE_CHANGE.  In this case, all registered notifiers on
 *     the clk will be called with ABORT_RATE_CHANGE. Callbacks must
 *     always return NOTIFY_DONE or NOTIFY_OK.
 *
 * POST_RATE_CHANGE - called after the clk rate change has successfully
 *     completed.  Callbacks must always return NOTIFY_DONE or NOTIFY_OK.
 *
 */
#define PRE_RATE_CHANGE			BIT(0)
#define POST_RATE_CHANGE		BIT(1)
#define ABORT_RATE_CHANGE		BIT(2)

/**
 * struct clk_notifier - associate a clk with a notifier
 * @clk: struct clk * to associate the notifier with
 * @notifier_head: a blocking_notifier_head for this clk
 * @node: linked list pointers
 *
 * A list of struct clk_notifier is maintained by the notifier code.
 * An entry is created whenever code registers the first notifier on a
 * particular @clk.  Future notifiers on that @clk are added to the
 * @notifier_head.
 */
struct clk_notifier {
	struct clk			*clk;
	struct srcu_notifier_head	notifier_head;
	struct list_head		node;
};

/**
 * struct clk_notifier_data - rate data to pass to the notifier callback
 * @clk: struct clk * being changed
 * @old_rate: previous rate of this clk
 * @new_rate: new rate of this clk
 *
 * For a pre-notifier, old_rate is the clk's rate before this rate
 * change, and new_rate is what the rate will be in the future.  For a
 * post-notifier, old_rate and new_rate are both set to the clk's
 * current rate (this was done to optimize the implementation).
 */
struct clk_notifier_data {
	struct clk		*clk;
	unsigned long		old_rate;
	unsigned long		new_rate;
};

/**
 * struct clk_bulk_data - Data used for bulk clk operations.
 *
 * @id: clock consumer ID
 * @clk: struct clk * to store the associated clock
 *
 * The CLK APIs provide a series of clk_bulk_() API calls as
 * a convenience to consumers which require multiple clks.  This
 * structure is used to manage data for these calls.
 */
struct clk_bulk_data {
	const char		*id;
	struct clk		*clk;
};

#ifdef CONFIG_COMMON_CLK

/**
 * clk_notifier_register: register a clock rate-change notifier callback
 * @clk: clock whose rate we are interested in
 * @nb: notifier block with callback function pointer
 *
 * ProTip: debugging across notifier chains can be frustrating. Make sure that
 * your notifier callback function prints a nice big warning in case of
 * failure.
 */
int clk_notifier_register(struct clk *clk, struct notifier_block *nb);

/**
 * clk_notifier_unregister: unregister a clock rate-change notifier callback
 * @clk: clock whose rate we are no longer interested in
 * @nb: notifier block which will be unregistered
 */
int clk_notifier_unregister(struct clk *clk, struct notifier_block *nb);

/**
 * clk_get_accuracy - obtain the clock accuracy in ppb (parts per billion)
 *		      for a clock source.
 * @clk: clock source
 *
 * This gets the clock source accuracy expressed in ppb.
 * A perfect clock returns 0.
 */
long clk_get_accuracy(struct clk *clk);

/**
 * clk_set_phase - adjust the phase shift of a clock signal
 * @clk: clock signal source
 * @degrees: number of degrees the signal is shifted
 *
 * Shifts the phase of a clock signal by the specified degrees. Returns 0 on
 * success, -EERROR otherwise.
 */
int clk_set_phase(struct clk *clk, int degrees);

/**
 * clk_get_phase - return the phase shift of a clock signal
 * @clk: clock signal source
 *
 * Returns the phase shift of a clock node in degrees, otherwise returns
 * -EERROR.
 */
int clk_get_phase(struct clk *clk);

/**
 * clk_set_duty_cycle - adjust the duty cycle ratio of a clock signal
 * @clk: clock signal source
 * @num: numerator of the duty cycle ratio to be applied
 * @den: denominator of the duty cycle ratio to be applied
 *
 * Adjust the duty cycle of a clock signal by the specified ratio. Returns 0 on
 * success, -EERROR otherwise.
 */
int clk_set_duty_cycle(struct clk *clk, unsigned int num, unsigned int den);

/**
 * clk_get_duty_cycle - return the duty cycle ratio of a clock signal
 * @clk: clock signal source
 * @scale: scaling factor to be applied to represent the ratio as an integer
 *
 * Returns the duty cycle ratio multiplied by the scale provided, otherwise
 * returns -EERROR.
 */
int clk_get_scaled_duty_cycle(struct clk *clk, unsigned int scale);

/**
 * clk_is_match - check if two clk's point to the same hardware clock
 * @p: clk compared against q
 * @q: clk compared against p
 *
 * Returns true if the two struct clk pointers both point to the same hardware
 * clock node. Put differently, returns true if @p and @q
 * share the same &struct clk_core object.
 *
 * Returns false otherwise. Note that two NULL clks are treated as matching.
 */
bool clk_is_match(const struct clk *p, const struct clk *q);

#else

static inline int clk_notifier_register(struct clk *clk,
					struct notifier_block *nb)
{
	return -ENOTSUPP;
}

static inline int clk_notifier_unregister(struct clk *clk,
					  struct notifier_block *nb)
{
	return -ENOTSUPP;
}

static inline long clk_get_accuracy(struct clk *clk)
{
	return -ENOTSUPP;
}

static inline long clk_set_phase(struct clk *clk, int phase)
{
	return -ENOTSUPP;
}

static inline long clk_get_phase(struct clk *clk)
{
	return -ENOTSUPP;
}

static inline int clk_set_duty_cycle(struct clk *clk, unsigned int num,
				     unsigned int den)
{
	return -ENOTSUPP;
}

static inline unsigned int clk_get_scaled_duty_cycle(struct clk *clk,
						     unsigned int scale)
{
	return 0;
}

static inline bool clk_is_match(const struct clk *p, const struct clk *q)
{
	return p == q;
}

#endif

/**
 * clk_prepare - prepare a clock source
 * @clk: clock source
 *
 * This prepares the clock source for use.
 *
 * Must not be called from within atomic context.
 */
#ifdef CONFIG_HAVE_CLK_PREPARE
int clk_prepare(struct clk *clk);
int __must_check clk_bulk_prepare(int num_clks,
				  const struct clk_bulk_data *clks);
#else
static inline int clk_prepare(struct clk *clk)
{
	might_sleep();
	return 0;
}

static inline int __must_check clk_bulk_prepare(int num_clks, struct clk_bulk_data *clks)
{
	might_sleep();
	return 0;
}
#endif

/**
 * clk_unprepare - undo preparation of a clock source
 * @clk: clock source
 *
 * This undoes a previously prepared clock.  The caller must balance
 * the number of prepare and unprepare calls.
 *
 * Must not be called from within atomic context.
 */
#ifdef CONFIG_HAVE_CLK_PREPARE
void clk_unprepare(struct clk *clk);
void clk_bulk_unprepare(int num_clks, const struct clk_bulk_data *clks);
#else
static inline void clk_unprepare(struct clk *clk)
{
	might_sleep();
}
static inline void clk_bulk_unprepare(int num_clks, struct clk_bulk_data *clks)
{
	might_sleep();
}
#endif

#ifdef CONFIG_HAVE_CLK
/**
 * clk_get - lookup and obtain a reference to a clock producer.
 * @dev: device for clock "consumer"
 * @id: clock consumer ID
 *
 * Returns a struct clk corresponding to the clock producer, or
 * valid IS_ERR() condition containing errno.  The implementation
 * uses @dev and @id to determine the clock consumer, and thereby
 * the clock producer.  (IOW, @id may be identical strings, but
 * clk_get may return different clock producers depending on @dev.)
 *
 * Drivers must assume that the clock source is not enabled.
 *
 * clk_get should not be called from within interrupt context.
 */
struct clk *clk_get(struct device *dev, const char *id);

/**
 * clk_bulk_get - lookup and obtain a number of references to clock producer.
 * @dev: device for clock "consumer"
 * @num_clks: the number of clk_bulk_data
 * @clks: the clk_bulk_data table of consumer
 *
 * This helper function allows drivers to get several clk consumers in one
 * operation. If any of the clk cannot be acquired then any clks
 * that were obtained will be freed before returning to the caller.
 *
 * Returns 0 if all clocks specified in clk_bulk_data table are obtained
 * successfully, or valid IS_ERR() condition containing errno.
 * The implementation uses @dev and @clk_bulk_data.id to determine the
 * clock consumer, and thereby the clock producer.
 * The clock returned is stored in each @clk_bulk_data.clk field.
 *
 * Drivers must assume that the clock source is not enabled.
 *
 * clk_bulk_get should not be called from within interrupt context.
 */
int __must_check clk_bulk_get(struct device *dev, int num_clks,
			      struct clk_bulk_data *clks);
/**
 * clk_bulk_get_all - lookup and obtain all available references to clock
 *		      producer.
 * @dev: device for clock "consumer"
 * @clks: pointer to the clk_bulk_data table of consumer
 *
 * This helper function allows drivers to get all clk consumers in one
 * operation. If any of the clk cannot be acquired then any clks
 * that were obtained will be freed before returning to the caller.
 *
 * Returns a positive value for the number of clocks obtained while the
 * clock references are stored in the clk_bulk_data table in @clks field.
 * Returns 0 if there're none and a negative value if something failed.
 *
 * Drivers must assume that the clock source is not enabled.
 *
 * clk_bulk_get should not be called from within interrupt context.
 */
int __must_check clk_bulk_get_all(struct device *dev,
				  struct clk_bulk_data **clks);

/**
 * clk_bulk_get_optional - lookup and obtain a number of references to clock producer
 * @dev: device for clock "consumer"
 * @num_clks: the number of clk_bulk_data
 * @clks: the clk_bulk_data table of consumer
 *
 * Behaves the same as clk_bulk_get() except where there is no clock producer.
 * In this case, instead of returning -ENOENT, the function returns 0 and
 * NULL for a clk for which a clock producer could not be determined.
 */
int __must_check clk_bulk_get_optional(struct device *dev, int num_clks,
				       struct clk_bulk_data *clks);
/**
 * devm_clk_bulk_get - managed get multiple clk consumers
 * @dev: device for clock "consumer"
 * @num_clks: the number of clk_bulk_data
 * @clks: the clk_bulk_data table of consumer
 *
 * Return 0 on success, an errno on failure.
 *
 * This helper function allows drivers to get several clk
 * consumers in one operation with management, the clks will
 * automatically be freed when the device is unbound.
 */
int __must_check devm_clk_bulk_get(struct device *dev, int num_clks,
				   struct clk_bulk_data *clks);
/**
 * devm_clk_bulk_get_optional - managed get multiple optional consumer clocks
 * @dev: device for clock "consumer"
<<<<<<< HEAD
=======
 * @num_clks: the number of clk_bulk_data
>>>>>>> bb831786
 * @clks: pointer to the clk_bulk_data table of consumer
 *
 * Behaves the same as devm_clk_bulk_get() except where there is no clock
 * producer.  In this case, instead of returning -ENOENT, the function returns
 * NULL for given clk. It is assumed all clocks in clk_bulk_data are optional.
 *
 * Returns 0 if all clocks specified in clk_bulk_data table are obtained
 * successfully or for any clk there was no clk provider available, otherwise
 * returns valid IS_ERR() condition containing errno.
 * The implementation uses @dev and @clk_bulk_data.id to determine the
 * clock consumer, and thereby the clock producer.
 * The clock returned is stored in each @clk_bulk_data.clk field.
 *
 * Drivers must assume that the clock source is not enabled.
 *
 * clk_bulk_get should not be called from within interrupt context.
 */
int __must_check devm_clk_bulk_get_optional(struct device *dev, int num_clks,
					    struct clk_bulk_data *clks);
/**
 * devm_clk_bulk_get_all - managed get multiple clk consumers
 * @dev: device for clock "consumer"
 * @clks: pointer to the clk_bulk_data table of consumer
 *
 * Returns a positive value for the number of clocks obtained while the
 * clock references are stored in the clk_bulk_data table in @clks field.
 * Returns 0 if there're none and a negative value if something failed.
 *
 * This helper function allows drivers to get several clk
 * consumers in one operation with management, the clks will
 * automatically be freed when the device is unbound.
 */

int __must_check devm_clk_bulk_get_all(struct device *dev,
				       struct clk_bulk_data **clks);

/**
 * devm_clk_get - lookup and obtain a managed reference to a clock producer.
 * @dev: device for clock "consumer"
 * @id: clock consumer ID
 *
 * Returns a struct clk corresponding to the clock producer, or
 * valid IS_ERR() condition containing errno.  The implementation
 * uses @dev and @id to determine the clock consumer, and thereby
 * the clock producer.  (IOW, @id may be identical strings, but
 * clk_get may return different clock producers depending on @dev.)
 *
 * Drivers must assume that the clock source is not enabled.
 *
 * devm_clk_get should not be called from within interrupt context.
 *
 * The clock will automatically be freed when the device is unbound
 * from the bus.
 */
struct clk *devm_clk_get(struct device *dev, const char *id);

/**
 * devm_clk_get_optional - lookup and obtain a managed reference to an optional
 *			   clock producer.
 * @dev: device for clock "consumer"
 * @id: clock consumer ID
 *
 * Behaves the same as devm_clk_get() except where there is no clock producer.
 * In this case, instead of returning -ENOENT, the function returns NULL.
 */
struct clk *devm_clk_get_optional(struct device *dev, const char *id);

/**
 * devm_get_clk_from_child - lookup and obtain a managed reference to a
 *			     clock producer from child node.
 * @dev: device for clock "consumer"
 * @np: pointer to clock consumer node
 * @con_id: clock consumer ID
 *
 * This function parses the clocks, and uses them to look up the
 * struct clk from the registered list of clock providers by using
 * @np and @con_id
 *
 * The clock will automatically be freed when the device is unbound
 * from the bus.
 */
struct clk *devm_get_clk_from_child(struct device *dev,
				    struct device_node *np, const char *con_id);
/**
 * clk_rate_exclusive_get - get exclusivity over the rate control of a
 *                          producer
 * @clk: clock source
 *
 * This function allows drivers to get exclusive control over the rate of a
 * provider. It prevents any other consumer to execute, even indirectly,
 * opereation which could alter the rate of the provider or cause glitches
 *
 * If exlusivity is claimed more than once on clock, even by the same driver,
 * the rate effectively gets locked as exclusivity can't be preempted.
 *
 * Must not be called from within atomic context.
 *
 * Returns success (0) or negative errno.
 */
int clk_rate_exclusive_get(struct clk *clk);

/**
 * clk_rate_exclusive_put - release exclusivity over the rate control of a
 *                          producer
 * @clk: clock source
 *
 * This function allows drivers to release the exclusivity it previously got
 * from clk_rate_exclusive_get()
 *
 * The caller must balance the number of clk_rate_exclusive_get() and
 * clk_rate_exclusive_put() calls.
 *
 * Must not be called from within atomic context.
 */
void clk_rate_exclusive_put(struct clk *clk);

/**
 * clk_enable - inform the system when the clock source should be running.
 * @clk: clock source
 *
 * If the clock can not be enabled/disabled, this should return success.
 *
 * May be called from atomic contexts.
 *
 * Returns success (0) or negative errno.
 */
int clk_enable(struct clk *clk);

/**
 * clk_bulk_enable - inform the system when the set of clks should be running.
 * @num_clks: the number of clk_bulk_data
 * @clks: the clk_bulk_data table of consumer
 *
 * May be called from atomic contexts.
 *
 * Returns success (0) or negative errno.
 */
int __must_check clk_bulk_enable(int num_clks,
				 const struct clk_bulk_data *clks);

/**
 * clk_disable - inform the system when the clock source is no longer required.
 * @clk: clock source
 *
 * Inform the system that a clock source is no longer required by
 * a driver and may be shut down.
 *
 * May be called from atomic contexts.
 *
 * Implementation detail: if the clock source is shared between
 * multiple drivers, clk_enable() calls must be balanced by the
 * same number of clk_disable() calls for the clock source to be
 * disabled.
 */
void clk_disable(struct clk *clk);

/**
 * clk_bulk_disable - inform the system when the set of clks is no
 *		      longer required.
 * @num_clks: the number of clk_bulk_data
 * @clks: the clk_bulk_data table of consumer
 *
 * Inform the system that a set of clks is no longer required by
 * a driver and may be shut down.
 *
 * May be called from atomic contexts.
 *
 * Implementation detail: if the set of clks is shared between
 * multiple drivers, clk_bulk_enable() calls must be balanced by the
 * same number of clk_bulk_disable() calls for the clock source to be
 * disabled.
 */
void clk_bulk_disable(int num_clks, const struct clk_bulk_data *clks);

/**
 * clk_get_rate - obtain the current clock rate (in Hz) for a clock source.
 *		  This is only valid once the clock source has been enabled.
 * @clk: clock source
 */
unsigned long clk_get_rate(struct clk *clk);

/**
 * clk_put	- "free" the clock source
 * @clk: clock source
 *
 * Note: drivers must ensure that all clk_enable calls made on this
 * clock source are balanced by clk_disable calls prior to calling
 * this function.
 *
 * clk_put should not be called from within interrupt context.
 */
void clk_put(struct clk *clk);

/**
 * clk_bulk_put	- "free" the clock source
 * @num_clks: the number of clk_bulk_data
 * @clks: the clk_bulk_data table of consumer
 *
 * Note: drivers must ensure that all clk_bulk_enable calls made on this
 * clock source are balanced by clk_bulk_disable calls prior to calling
 * this function.
 *
 * clk_bulk_put should not be called from within interrupt context.
 */
void clk_bulk_put(int num_clks, struct clk_bulk_data *clks);

/**
 * clk_bulk_put_all - "free" all the clock source
 * @num_clks: the number of clk_bulk_data
 * @clks: the clk_bulk_data table of consumer
 *
 * Note: drivers must ensure that all clk_bulk_enable calls made on this
 * clock source are balanced by clk_bulk_disable calls prior to calling
 * this function.
 *
 * clk_bulk_put_all should not be called from within interrupt context.
 */
void clk_bulk_put_all(int num_clks, struct clk_bulk_data *clks);

/**
 * devm_clk_put	- "free" a managed clock source
 * @dev: device used to acquire the clock
 * @clk: clock source acquired with devm_clk_get()
 *
 * Note: drivers must ensure that all clk_enable calls made on this
 * clock source are balanced by clk_disable calls prior to calling
 * this function.
 *
 * clk_put should not be called from within interrupt context.
 */
void devm_clk_put(struct device *dev, struct clk *clk);

/*
 * The remaining APIs are optional for machine class support.
 */


/**
 * clk_round_rate - adjust a rate to the exact rate a clock can provide
 * @clk: clock source
 * @rate: desired clock rate in Hz
 *
 * This answers the question "if I were to pass @rate to clk_set_rate(),
 * what clock rate would I end up with?" without changing the hardware
 * in any way.  In other words:
 *
 *   rate = clk_round_rate(clk, r);
 *
 * and:
 *
 *   clk_set_rate(clk, r);
 *   rate = clk_get_rate(clk);
 *
 * are equivalent except the former does not modify the clock hardware
 * in any way.
 *
 * Returns rounded clock rate in Hz, or negative errno.
 */
long clk_round_rate(struct clk *clk, unsigned long rate);

/**
 * clk_set_rate - set the clock rate for a clock source
 * @clk: clock source
 * @rate: desired clock rate in Hz
 *
 * Returns success (0) or negative errno.
 */
int clk_set_rate(struct clk *clk, unsigned long rate);

/**
 * clk_set_rate_exclusive- set the clock rate and claim exclusivity over
 *                         clock source
 * @clk: clock source
 * @rate: desired clock rate in Hz
 *
 * This helper function allows drivers to atomically set the rate of a producer
 * and claim exclusivity over the rate control of the producer.
 *
 * It is essentially a combination of clk_set_rate() and
 * clk_rate_exclusite_get(). Caller must balance this call with a call to
 * clk_rate_exclusive_put()
 *
 * Returns success (0) or negative errno.
 */
int clk_set_rate_exclusive(struct clk *clk, unsigned long rate);

/**
 * clk_has_parent - check if a clock is a possible parent for another
 * @clk: clock source
 * @parent: parent clock source
 *
 * This function can be used in drivers that need to check that a clock can be
 * the parent of another without actually changing the parent.
 *
 * Returns true if @parent is a possible parent for @clk, false otherwise.
 */
bool clk_has_parent(struct clk *clk, struct clk *parent);

/**
 * clk_set_rate_range - set a rate range for a clock source
 * @clk: clock source
 * @min: desired minimum clock rate in Hz, inclusive
 * @max: desired maximum clock rate in Hz, inclusive
 *
 * Returns success (0) or negative errno.
 */
int clk_set_rate_range(struct clk *clk, unsigned long min, unsigned long max);

/**
 * clk_set_min_rate - set a minimum clock rate for a clock source
 * @clk: clock source
 * @rate: desired minimum clock rate in Hz, inclusive
 *
 * Returns success (0) or negative errno.
 */
int clk_set_min_rate(struct clk *clk, unsigned long rate);

/**
 * clk_set_max_rate - set a maximum clock rate for a clock source
 * @clk: clock source
 * @rate: desired maximum clock rate in Hz, inclusive
 *
 * Returns success (0) or negative errno.
 */
int clk_set_max_rate(struct clk *clk, unsigned long rate);

/**
 * clk_set_parent - set the parent clock source for this clock
 * @clk: clock source
 * @parent: parent clock source
 *
 * Returns success (0) or negative errno.
 */
int clk_set_parent(struct clk *clk, struct clk *parent);

/**
 * clk_get_parent - get the parent clock source for this clock
 * @clk: clock source
 *
 * Returns struct clk corresponding to parent clock source, or
 * valid IS_ERR() condition containing errno.
 */
struct clk *clk_get_parent(struct clk *clk);

/**
 * clk_get_sys - get a clock based upon the device name
 * @dev_id: device name
 * @con_id: connection ID
 *
 * Returns a struct clk corresponding to the clock producer, or
 * valid IS_ERR() condition containing errno.  The implementation
 * uses @dev_id and @con_id to determine the clock consumer, and
 * thereby the clock producer. In contrast to clk_get() this function
 * takes the device name instead of the device itself for identification.
 *
 * Drivers must assume that the clock source is not enabled.
 *
 * clk_get_sys should not be called from within interrupt context.
 */
struct clk *clk_get_sys(const char *dev_id, const char *con_id);

/**
 * clk_save_context - save clock context for poweroff
 *
 * Saves the context of the clock register for powerstates in which the
 * contents of the registers will be lost. Occurs deep within the suspend
 * code so locking is not necessary.
 */
int clk_save_context(void);

/**
 * clk_restore_context - restore clock context after poweroff
 *
 * This occurs with all clocks enabled. Occurs deep within the resume code
 * so locking is not necessary.
 */
void clk_restore_context(void);

#else /* !CONFIG_HAVE_CLK */

static inline struct clk *clk_get(struct device *dev, const char *id)
{
	return NULL;
}

static inline int __must_check clk_bulk_get(struct device *dev, int num_clks,
					    struct clk_bulk_data *clks)
{
	return 0;
}

static inline int __must_check clk_bulk_get_optional(struct device *dev,
				int num_clks, struct clk_bulk_data *clks)
{
	return 0;
}

static inline int __must_check clk_bulk_get_all(struct device *dev,
					 struct clk_bulk_data **clks)
{
	return 0;
}

static inline struct clk *devm_clk_get(struct device *dev, const char *id)
{
	return NULL;
}

static inline struct clk *devm_clk_get_optional(struct device *dev,
						const char *id)
{
	return NULL;
}

static inline int __must_check devm_clk_bulk_get(struct device *dev, int num_clks,
						 struct clk_bulk_data *clks)
{
	return 0;
}

static inline int __must_check devm_clk_bulk_get_optional(struct device *dev,
				int num_clks, struct clk_bulk_data *clks)
{
	return 0;
}

static inline int __must_check devm_clk_bulk_get_all(struct device *dev,
						     struct clk_bulk_data **clks)
{

	return 0;
}

static inline struct clk *devm_get_clk_from_child(struct device *dev,
				struct device_node *np, const char *con_id)
{
	return NULL;
}

static inline void clk_put(struct clk *clk) {}

static inline void clk_bulk_put(int num_clks, struct clk_bulk_data *clks) {}

static inline void clk_bulk_put_all(int num_clks, struct clk_bulk_data *clks) {}

static inline void devm_clk_put(struct device *dev, struct clk *clk) {}


static inline int clk_rate_exclusive_get(struct clk *clk)
{
	return 0;
}

static inline void clk_rate_exclusive_put(struct clk *clk) {}

static inline int clk_enable(struct clk *clk)
{
	return 0;
}

static inline int __must_check clk_bulk_enable(int num_clks, struct clk_bulk_data *clks)
{
	return 0;
}

static inline void clk_disable(struct clk *clk) {}


static inline void clk_bulk_disable(int num_clks,
				    struct clk_bulk_data *clks) {}

static inline unsigned long clk_get_rate(struct clk *clk)
{
	return 0;
}

static inline int clk_set_rate(struct clk *clk, unsigned long rate)
{
	return 0;
}

static inline int clk_set_rate_exclusive(struct clk *clk, unsigned long rate)
{
	return 0;
}

static inline long clk_round_rate(struct clk *clk, unsigned long rate)
{
	return 0;
}

static inline bool clk_has_parent(struct clk *clk, struct clk *parent)
{
	return true;
}

static inline int clk_set_rate_range(struct clk *clk, unsigned long min,
				     unsigned long max)
{
	return 0;
}

static inline int clk_set_min_rate(struct clk *clk, unsigned long rate)
{
	return 0;
}

static inline int clk_set_max_rate(struct clk *clk, unsigned long rate)
{
	return 0;
}

static inline int clk_set_parent(struct clk *clk, struct clk *parent)
{
	return 0;
}

static inline struct clk *clk_get_parent(struct clk *clk)
{
	return NULL;
}

static inline struct clk *clk_get_sys(const char *dev_id, const char *con_id)
{
	return NULL;
}

static inline int clk_save_context(void)
{
	return 0;
}

static inline void clk_restore_context(void) {}

#endif

/* clk_prepare_enable helps cases using clk_enable in non-atomic context. */
static inline int clk_prepare_enable(struct clk *clk)
{
	int ret;

	ret = clk_prepare(clk);
	if (ret)
		return ret;
	ret = clk_enable(clk);
	if (ret)
		clk_unprepare(clk);

	return ret;
}

/* clk_disable_unprepare helps cases using clk_disable in non-atomic context. */
static inline void clk_disable_unprepare(struct clk *clk)
{
	clk_disable(clk);
	clk_unprepare(clk);
}

static inline int __must_check clk_bulk_prepare_enable(int num_clks,
					struct clk_bulk_data *clks)
{
	int ret;

	ret = clk_bulk_prepare(num_clks, clks);
	if (ret)
		return ret;
	ret = clk_bulk_enable(num_clks, clks);
	if (ret)
		clk_bulk_unprepare(num_clks, clks);

	return ret;
}

static inline void clk_bulk_disable_unprepare(int num_clks,
					      struct clk_bulk_data *clks)
{
	clk_bulk_disable(num_clks, clks);
	clk_bulk_unprepare(num_clks, clks);
}

/**
 * clk_get_optional - lookup and obtain a reference to an optional clock
 *		      producer.
 * @dev: device for clock "consumer"
 * @id: clock consumer ID
 *
 * Behaves the same as clk_get() except where there is no clock producer. In
 * this case, instead of returning -ENOENT, the function returns NULL.
 */
static inline struct clk *clk_get_optional(struct device *dev, const char *id)
{
	struct clk *clk = clk_get(dev, id);

	if (clk == ERR_PTR(-ENOENT))
		return NULL;

	return clk;
}

#if defined(CONFIG_OF) && defined(CONFIG_COMMON_CLK)
struct clk *of_clk_get(struct device_node *np, int index);
struct clk *of_clk_get_by_name(struct device_node *np, const char *name);
struct clk *of_clk_get_from_provider(struct of_phandle_args *clkspec);
#else
static inline struct clk *of_clk_get(struct device_node *np, int index)
{
	return ERR_PTR(-ENOENT);
}
static inline struct clk *of_clk_get_by_name(struct device_node *np,
					     const char *name)
{
	return ERR_PTR(-ENOENT);
}
static inline struct clk *of_clk_get_from_provider(struct of_phandle_args *clkspec)
{
	return ERR_PTR(-ENOENT);
}
#endif

#endif<|MERGE_RESOLUTION|>--- conflicted
+++ resolved
@@ -359,10 +359,7 @@
 /**
  * devm_clk_bulk_get_optional - managed get multiple optional consumer clocks
  * @dev: device for clock "consumer"
-<<<<<<< HEAD
-=======
  * @num_clks: the number of clk_bulk_data
->>>>>>> bb831786
  * @clks: pointer to the clk_bulk_data table of consumer
  *
  * Behaves the same as devm_clk_bulk_get() except where there is no clock
