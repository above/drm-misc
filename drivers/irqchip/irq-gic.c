--- conflicted
+++ resolved
@@ -190,10 +190,7 @@
 {
 	void __iomem *base = gic_dist_base(d);
 	unsigned int gicirq = gic_irq(d);
-<<<<<<< HEAD
-=======
 	unsigned long flags;
->>>>>>> d525211f
 	int ret;
 
 	/* Interrupt configuration for SGIs can't be changed */
