--- conflicted
+++ resolved
@@ -162,14 +162,10 @@
 	if (!exynos_info)
 		return -ENOMEM;
 
-<<<<<<< HEAD
+	exynos_info->dev = &pdev->dev;
+
 	if (of_machine_is_compatible("samsung,exynos4210")) {
 		exynos_info->type = EXYNOS_SOC_4210;
-=======
-	exynos_info->dev = &pdev->dev;
-
-	if (soc_is_exynos4210())
->>>>>>> 2e30baad
 		ret = exynos4210_cpufreq_init(exynos_info);
 	} else if (of_machine_is_compatible("samsung,exynos4212")) {
 		exynos_info->type = EXYNOS_SOC_4212;
