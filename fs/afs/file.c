--- conflicted
+++ resolved
@@ -225,10 +225,6 @@
 	struct afs_vnode *vnode = op->file[0].vnode;
 
 	_enter("op=%08x", op->debug_id);
-<<<<<<< HEAD
-	afs_check_for_remote_deletion(op, vnode);
-=======
->>>>>>> 84569f32
 	afs_vnode_commit_status(op, &op->file[0]);
 	afs_stat_v(vnode, n_fetches);
 	atomic_long_add(op->fetch.req->actual_len, &op->net->n_fetch_bytes);
@@ -243,10 +239,7 @@
 	.issue_afs_rpc	= afs_fs_fetch_data,
 	.issue_yfs_rpc	= yfs_fs_fetch_data,
 	.success	= afs_fetch_data_success,
-<<<<<<< HEAD
-=======
 	.aborted	= afs_check_for_remote_deletion,
->>>>>>> 84569f32
 	.put		= afs_fetch_data_put,
 };
 
