--- conflicted
+++ resolved
@@ -244,7 +244,6 @@
 		tmp = tmp->parent;
 	}
 
-<<<<<<< HEAD
 	/*
 	 * ENOMEM is not the most obvious choice especially for the case
 	 * where the child subreaper has already exited and the pid
@@ -255,13 +254,6 @@
 	 */
 	retval = -ENOMEM;
 
-	if (unlikely(is_child_reaper(pid))) {
-		if (pid_ns_prepare_proc(ns))
-			goto out_free;
-	}
-
-=======
->>>>>>> d1e7fd64
 	get_pid_ns(ns);
 	refcount_set(&pid->count, 1);
 	for (type = 0; type < PIDTYPE_MAX; ++type)
