--- conflicted
+++ resolved
@@ -27,7 +27,7 @@
 	SBI_EXT_IPI = 0x735049,
 	SBI_EXT_RFENCE = 0x52464E43,
 	SBI_EXT_HSM = 0x48534D,
-<<<<<<< HEAD
+	SBI_EXT_SRST = 0x53525354,
 
 	/* Experimentals extensions must lie within this range */
 	SBI_EXT_EXPERIMENTAL_START = 0x08000000,
@@ -36,9 +36,6 @@
 	/* Vendor extensions must lie within this range */
 	SBI_EXT_VENDOR_START = 0x09000000,
 	SBI_EXT_VENDOR_END = 0x09FFFFFF,
-=======
-	SBI_EXT_SRST = 0x53525354,
->>>>>>> b579dfe7
 };
 
 enum sbi_ext_base_fid {
