--- conflicted
+++ resolved
@@ -465,20 +465,8 @@
 
 	if (uci->valid && uci->mc)
 		microcode_ops->apply_microcode(cpu);
-#ifdef CONFIG_X86_64
 	else if (!uci->mc)
-<<<<<<< HEAD
-		/*
-		 * We might resume and not have applied late microcode but still
-		 * have a newer patch stashed from the early loader. We don't
-		 * have it in uci->mc so we have to load it the same way we're
-		 * applying patches early on the APs.
-		 */
-		load_ucode_ap();
-#endif
-=======
 		reload_early_microcode();
->>>>>>> 25cdb9c8
 }
 
 static struct syscore_ops mc_syscore_ops = {
