/*
 * Copyright 2014 Carlo Caione <carlo@caione.org>
 *
 * This file is dual-licensed: you can use it either under the terms
 * of the GPL or the X11 license, at your option. Note that this dual
 * licensing only applies to this file, and not this project as a
 * whole.
 *
 *  a) This library is free software; you can redistribute it and/or
 *     modify it under the terms of the GNU General Public License as
 *     published by the Free Software Foundation; either version 2 of the
 *     License, or (at your option) any later version.
 *
 *     This library is distributed in the hope that it will be useful,
 *     but WITHOUT ANY WARRANTY; without even the implied warranty of
 *     MERCHANTABILITY or FITNESS FOR A PARTICULAR PURPOSE.  See the
 *     GNU General Public License for more details.
 *
 *     You should have received a copy of the GNU General Public
 *     License along with this library; if not, write to the Free
 *     Software Foundation, Inc., 51 Franklin St, Fifth Floor, Boston,
 *     MA 02110-1301 USA
 *
 * Or, alternatively,
 *
 *  b) Permission is hereby granted, free of charge, to any person
 *     obtaining a copy of this software and associated documentation
 *     files (the "Software"), to deal in the Software without
 *     restriction, including without limitation the rights to use,
 *     copy, modify, merge, publish, distribute, sublicense, and/or
 *     sell copies of the Software, and to permit persons to whom the
 *     Software is furnished to do so, subject to the following
 *     conditions:
 *
 *     The above copyright notice and this permission notice shall be
 *     included in all copies or substantial portions of the Software.
 *
 *     THE SOFTWARE IS PROVIDED "AS IS", WITHOUT WARRANTY OF ANY KIND,
 *     EXPRESS OR IMPLIED, INCLUDING BUT NOT LIMITED TO THE WARRANTIES
 *     OF MERCHANTABILITY, FITNESS FOR A PARTICULAR PURPOSE AND
 *     NONINFRINGEMENT. IN NO EVENT SHALL THE AUTHORS OR COPYRIGHT
 *     HOLDERS BE LIABLE FOR ANY CLAIM, DAMAGES OR OTHER LIABILITY,
 *     WHETHER IN AN ACTION OF CONTRACT, TORT OR OTHERWISE, ARISING
 *     FROM, OUT OF OR IN CONNECTION WITH THE SOFTWARE OR THE USE OR
 *     OTHER DEALINGS IN THE SOFTWARE.
 */

#include <dt-bindings/interrupt-controller/irq.h>
#include <dt-bindings/interrupt-controller/arm-gic.h>
/include/ "skeleton.dtsi"

/ {
	interrupt-parent = <&gic>;

	L2: l2-cache-controller@c4200000 {
		compatible = "arm,pl310-cache";
		reg = <0xc4200000 0x1000>;
		cache-unified;
		cache-level = <2>;
	};

	gic: interrupt-controller@c4301000 {
		compatible = "arm,cortex-a9-gic";
		reg = <0xc4301000 0x1000>,
		      <0xc4300100 0x0100>;
		interrupt-controller;
		#interrupt-cells = <3>;
	};

	soc {
		compatible = "simple-bus";
		#address-cells = <1>;
		#size-cells = <1>;
		ranges;

		cbus: cbus@c1100000 {
			compatible = "simple-bus";
			reg = <0xc1100000 0x200000>;
			#address-cells = <1>;
			#size-cells = <1>;
			ranges = <0x0 0xc1100000 0x200000>;

			hwrng: rng@8100 {
				compatible = "amlogic,meson-rng";
				reg = <0x8100 0x8>;
			};

			uart_A: serial@84c0 {
<<<<<<< HEAD
				compatible = "amlogic,meson-uart";
=======
				compatible = "amlogic,meson6-uart", "amlogic,meson-uart";
>>>>>>> bb176f67
				reg = <0x84c0 0x18>;
				interrupts = <GIC_SPI 26 IRQ_TYPE_EDGE_RISING>;
				status = "disabled";
			};

			uart_B: serial@84dc {
<<<<<<< HEAD
				compatible = "amlogic,meson-uart";
=======
				compatible = "amlogic,meson6-uart", "amlogic,meson-uart";
>>>>>>> bb176f67
				reg = <0x84dc 0x18>;
				interrupts = <GIC_SPI 75 IRQ_TYPE_EDGE_RISING>;
				status = "disabled";
			};

			i2c_A: i2c@8500 {
				compatible = "amlogic,meson6-i2c";
				reg = <0x8500 0x20>;
				interrupts = <GIC_SPI 21 IRQ_TYPE_EDGE_RISING>;
				#address-cells = <1>;
				#size-cells = <0>;
				status = "disabled";
			};

<<<<<<< HEAD
=======
			pwm_ab: pwm@8550 {
				compatible = "amlogic,meson-pwm";
				reg = <0x8550 0x10>;
				#pwm-cells = <3>;
				status = "disabled";
			};

			pwm_cd: pwm@8650 {
				compatible = "amlogic,meson-pwm";
				reg = <0x8650 0x10>;
				#pwm-cells = <3>;
				status = "disabled";
			};

>>>>>>> bb176f67
			saradc: adc@8680 {
				compatible = "amlogic,meson-saradc";
				reg = <0x8680 0x34>;
				#io-channel-cells = <1>;
				interrupts = <GIC_SPI 73 IRQ_TYPE_EDGE_RISING>;
				status = "disabled";
			};

			uart_C: serial@8700 {
<<<<<<< HEAD
				compatible = "amlogic,meson-uart";
=======
				compatible = "amlogic,meson6-uart", "amlogic,meson-uart";
>>>>>>> bb176f67
				reg = <0x8700 0x18>;
				interrupts = <GIC_SPI 93 IRQ_TYPE_EDGE_RISING>;
				status = "disabled";
			};

			i2c_B: i2c@87c0 {
				compatible = "amlogic,meson6-i2c";
				reg = <0x87c0 0x20>;
				interrupts = <GIC_SPI 128 IRQ_TYPE_EDGE_RISING>;
				#address-cells = <1>;
				#size-cells = <0>;
				status = "disabled";
			};

			usb0_phy: phy@8800 {
				compatible = "amlogic,meson-mx-usb2-phy";
				#phy-cells = <0>;
				reg = <0x8800 0x20>;
				status = "disabled";
			};

			usb1_phy: phy@8820 {
				compatible = "amlogic,meson-mx-usb2-phy";
				#phy-cells = <0>;
				reg = <0x8820 0x20>;
				status = "disabled";
			};

			spifc: spi@8c80 {
				compatible = "amlogic,meson6-spifc";
				reg = <0x8c80 0x80>;
				#address-cells = <1>;
				#size-cells = <0>;
				status = "disabled";
			};

			wdt: watchdog@9900 {
				compatible = "amlogic,meson6-wdt";
				reg = <0x9900 0x8>;
				interrupts = <GIC_SPI 0 IRQ_TYPE_EDGE_RISING>;
			};

			timer@9940 {
				compatible = "amlogic,meson6-timer";
				reg = <0x9940 0x18>;
				interrupts = <GIC_SPI 10 IRQ_TYPE_EDGE_RISING>;
			};
		};

		aobus: aobus@c8100000 {
			compatible = "simple-bus";
			reg = <0xc8100000 0x100000>;
			#address-cells = <1>;
			#size-cells = <1>;
			ranges = <0x0 0xc8100000 0x100000>;

			ir_receiver: ir-receiver@480 {
				compatible= "amlogic,meson6-ir";
				reg = <0x480 0x20>;
				interrupts = <GIC_SPI 15 IRQ_TYPE_EDGE_RISING>;
				status = "disabled";
			};

			uart_AO: serial@4c0 {
<<<<<<< HEAD
				compatible = "amlogic,meson-uart";
=======
				compatible = "amlogic,meson6-uart", "amlogic,meson-ao-uart", "amlogic,meson-uart";
>>>>>>> bb176f67
				reg = <0x4c0 0x18>;
				interrupts = <GIC_SPI 90 IRQ_TYPE_EDGE_RISING>;
				status = "disabled";
			};

			i2c_AO: i2c@500 {
				compatible = "amlogic,meson6-i2c";
				reg = <0x500 0x20>;
				interrupts = <GIC_SPI 92 IRQ_TYPE_EDGE_RISING>;
				#address-cells = <1>;
				#size-cells = <0>;
				status = "disabled";
			};
		};

		usb0: usb@c9040000 {
			compatible = "snps,dwc2";
			#address-cells = <1>;
			#size-cells = <0>;
			reg = <0xc9040000 0x40000>;
			interrupts = <GIC_SPI 30 IRQ_TYPE_EDGE_RISING>;
			phys = <&usb0_phy>;
			phy-names = "usb2-phy";
			dr_mode = "host";
			status = "disabled";
		};

		usb1: usb@c90c0000 {
			compatible = "snps,dwc2";
			#address-cells = <1>;
			#size-cells = <0>;
			reg = <0xc90c0000 0x40000>;
			interrupts = <GIC_SPI 31 IRQ_TYPE_EDGE_RISING>;
			phys = <&usb1_phy>;
			phy-names = "usb2-phy";
			dr_mode = "host";
			status = "disabled";
		};

		ethmac: ethernet@c9410000 {
			compatible = "amlogic,meson6-dwmac", "snps,dwmac";
			reg = <0xc9410000 0x10000
			       0xc1108108 0x4>;
			interrupts = <GIC_SPI 8 IRQ_TYPE_EDGE_RISING>;
			interrupt-names = "macirq";
			status = "disabled";
		};

		ahb_sram: sram@d9000000 {
			compatible = "mmio-sram";
			reg = <0xd9000000 0x20000>;
			#address-cells = <1>;
			#size-cells = <1>;
			ranges = <0 0xd9000000 0x20000>;
		};
	};
}; /* end of / */<|MERGE_RESOLUTION|>--- conflicted
+++ resolved
@@ -86,22 +86,14 @@
 			};
 
 			uart_A: serial@84c0 {
-<<<<<<< HEAD
-				compatible = "amlogic,meson-uart";
-=======
 				compatible = "amlogic,meson6-uart", "amlogic,meson-uart";
->>>>>>> bb176f67
 				reg = <0x84c0 0x18>;
 				interrupts = <GIC_SPI 26 IRQ_TYPE_EDGE_RISING>;
 				status = "disabled";
 			};
 
 			uart_B: serial@84dc {
-<<<<<<< HEAD
-				compatible = "amlogic,meson-uart";
-=======
 				compatible = "amlogic,meson6-uart", "amlogic,meson-uart";
->>>>>>> bb176f67
 				reg = <0x84dc 0x18>;
 				interrupts = <GIC_SPI 75 IRQ_TYPE_EDGE_RISING>;
 				status = "disabled";
@@ -116,8 +108,6 @@
 				status = "disabled";
 			};
 
-<<<<<<< HEAD
-=======
 			pwm_ab: pwm@8550 {
 				compatible = "amlogic,meson-pwm";
 				reg = <0x8550 0x10>;
@@ -132,7 +122,6 @@
 				status = "disabled";
 			};
 
->>>>>>> bb176f67
 			saradc: adc@8680 {
 				compatible = "amlogic,meson-saradc";
 				reg = <0x8680 0x34>;
@@ -142,11 +131,7 @@
 			};
 
 			uart_C: serial@8700 {
-<<<<<<< HEAD
-				compatible = "amlogic,meson-uart";
-=======
 				compatible = "amlogic,meson6-uart", "amlogic,meson-uart";
->>>>>>> bb176f67
 				reg = <0x8700 0x18>;
 				interrupts = <GIC_SPI 93 IRQ_TYPE_EDGE_RISING>;
 				status = "disabled";
@@ -211,11 +196,7 @@
 			};
 
 			uart_AO: serial@4c0 {
-<<<<<<< HEAD
-				compatible = "amlogic,meson-uart";
-=======
 				compatible = "amlogic,meson6-uart", "amlogic,meson-ao-uart", "amlogic,meson-uart";
->>>>>>> bb176f67
 				reg = <0x4c0 0x18>;
 				interrupts = <GIC_SPI 90 IRQ_TYPE_EDGE_RISING>;
 				status = "disabled";
