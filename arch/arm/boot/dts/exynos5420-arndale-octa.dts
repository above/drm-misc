--- conflicted
+++ resolved
@@ -347,13 +347,6 @@
 	};
 };
 
-<<<<<<< HEAD
-&mfc {
-	memory-region = <&mfc_left>, <&mfc_right>;
-};
-
-=======
->>>>>>> d95eabc7
 &mmc_0 {
 	status = "okay";
 	broken-cd;
